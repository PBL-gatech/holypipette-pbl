--- conflicted
+++ resolved
@@ -23,15 +23,10 @@
 from experiments.DatasetBuilder import DatasetBuilder
 
 
-<<<<<<< HEAD
 # from rig_setup.setup_Moscow_rig import *  
 # from rig_setup.setup_fake_rig import * 
 from rig_setup.setup_Moscow_rig_camera import *    
 # from rig_setup.setup_Moscow_Pressuretest import *
-=======
-#from rig_setup.setup_Moscow_rig import *  
-from rig_setup.setup_fake_rig import *  
->>>>>>> 34c1f8a6
 
 setup_logging()  # Log to the standard console as well
 
