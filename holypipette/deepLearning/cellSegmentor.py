--- conflicted
+++ resolved
@@ -186,11 +186,7 @@
             else:
                 return masks[0]
 class CellSegmentor2:
-<<<<<<< HEAD
     def __init__(self, sam_checkpoint=r"C:\Users\rowan\Documents\GitHub\holypipette-pbl\holypipette\deepLearning\cellModel\sam2\checkpoints\sam2.1_hiera_tiny.pt" , model_cfg =r"C:\Users\rowan\Documents\GitHub\holypipette-pbl\holypipette\deepLearning\cellModel\sam2\sam2\configs\sam2.1\sam2.1_hiera_t.yaml" , device=None):
-=======
-    def __init__(self, sam_checkpoint=r"C:\Users\sa-forest\Documents\GitHub\holypipette-pbl\holypipette\deepLearning\cellModel\sam2\checkpoints\sam2.1_hiera_tiny.pt" , model_cfg =r"C:\Users\sa-forest\Documents\GitHub\holypipette-pbl\holypipette\deepLearning\cellModel\sam2\sam2\configs\sam2.1\sam2.1_hiera_t.yaml" , device=None):
->>>>>>> fe777ab4
         logging.info("Initializing SAM2 CellSegmentor...")
         # Enable MPS fallback for unsupported operations
         os.environ["PYTORCH_ENABLE_MPS_FALLBACK"] = "1"
@@ -426,13 +422,8 @@
         super().__init__(parent)
         self.fps = fps
         self.keep_running = True
-<<<<<<< HEAD
         self.image_path = r"C:\Users\rowan\Documents\GitHub\holypipette-pbl\holypipette\deepLearning\cellModel\example pictures\before.tiff"
 
-=======
-        self.image_path = r"C:\Users\sa-forest\Documents\GitHub\holypipette-pbl\holypipette\deepLearning\cellModel\example pictures\before.tiff"
-        # self.image_path = r"C:\Users\sa-forest\Documents\GitHub\holypipette-pbl\holypipette\devices\camera\FakeMicroscopeImgs\cellsegtest.png"
->>>>>>> fe777ab4
         bgr = cv2.imread(self.image_path)
         if bgr is None:
             raise FileNotFoundError(f"Could not load {self.image_path}")
