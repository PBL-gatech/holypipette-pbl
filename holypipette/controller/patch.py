--- conflicted
+++ resolved
@@ -45,19 +45,9 @@
         self.vholding = None
         self.iholding = None
         self.rig_ready = False
-<<<<<<< HEAD
-        self.hunt_cell_failed = False
-        self.gigaseal_failed = False
-        self.break_in_failed = False
         self.first_res = None
         self.atm = False
-        # self.done = False
-        
-=======
-        self.first_res = None
-        self.atm = False
-
->>>>>>> 552014f0
+
 
         self.current_protocol_graph = None
         
@@ -243,12 +233,6 @@
         # # # move stage and pipette to 50 um above cell plane, stopping halfway to center pipette on cell 
         # print("Moving to cell plane")
         self.info("Moving to cell plane")
-<<<<<<< HEAD
-        zdist =  self.home_stage_position[2] - self.microscope.floor_Z 
-        # print(f"Z distance: {zdist}")
-        # # self.move_group_down(-zdist)# for testing on fake rig.
-        self.move_group_down(-zdist/2)# on real rig
-=======
         # zdist =  self.home_stage_position[2] - self.microscope.floor_Z 
         # print(f" microscope floor Z: {self.microscope.floor_Z}")
         zdist_cell = self.home_stage_position[2] - cell_pos[2]
@@ -257,7 +241,6 @@
         # print(f"Z distance to cell: {zdist_cell}")
         # # self.move_group_down(-zdist)# for testing on fake rig.
         self.move_group_down(-zdist_cell/2)# on real rig
->>>>>>> 552014f0
         self.sleep(0.1)
         self.calibrated_unit.center_pipette()
         self.calibrated_unit.wait_until_still()
@@ -267,11 +250,7 @@
         self.calibrated_unit.wait_until_still()
         self.calibrated_unit.autofocus_pipette()
         self.calibrated_unit.wait_until_still()
-<<<<<<< HEAD
-        second = zdist/2 + self.config.cell_distance
-=======
         second = zdist_cell/2 + self.config.cell_distance
->>>>>>> 552014f0
         # print(f"Second distance: {second}")
         self.move_group_down(-second)
         self.sleep(0.1)
@@ -283,18 +262,6 @@
         self.calibrated_unit.wait_until_still()
         self.calibrated_unit.autofocus_pipette()
         self.calibrated_unit.wait_until_still()
-<<<<<<< HEAD
-
-        self.microscope.move_to_floor()
-        self.microscope.wait_until_still()
-        self.info("Located Cell")
-        # daq operations we need to perform capacitance compensation change measurement model
-        # #setup amp for patching
-        self.amplifier.start_patch()
-        self.sleep(0.1)
-        self.daq.setCellMode(True)
-        self.sleep(0.1)
-=======
 
         self.microscope.move_to_floor()
         self.microscope.wait_until_still()
@@ -311,7 +278,6 @@
         self.sleep(0.1)
         # self.daq.setCellMode(True)
         # self.sleep(0.1)
->>>>>>> 552014f0
 
     def hunt_cell(self,cell = None):
         '''
@@ -329,10 +295,7 @@
         
         stage_pos = self.calibrated_stage.position()
         # if the stage position is within 10 um of the cell position in the xy-plane, we are already at the cell
-<<<<<<< HEAD
-=======
         # if the pipette is within 10 um of the cell position in the xy-plane, we are already at the cell
->>>>>>> 552014f0
         cell_pos, cell_img = cell
         cell_pos = np.array([cell_pos[0], cell_pos[1], 0])
         stage_pos = np.array([stage_pos[0], stage_pos[1], 0])
@@ -353,19 +316,6 @@
         daqResistance = self.daq.resistance()
         lastResDeque.append(daqResistance)
 
-<<<<<<< HEAD
-        # move pipette down at 5um/s and check reistance every 40 ms
-        # get starting position 
-        start_pos = self.calibrated_unit.position()
-        # self.info("starting descent....")
-        # self.calibrated_unit.absolute_move_group_velocity([0, 0, -10])
-        R = 0
-        for i in range(5):
-            R += self.daq.resistance()
-        self.first_res = R/5
-        self.info(f"Initial resistance: {self.first_res}")
-        self.info ("Manual: starting hunt")
-=======
         # move pipette down at 10um/s and check resistance every 40 ms
         # get starting position 
         start_pos = self.calibrated_unit.position()
@@ -376,22 +326,10 @@
         self.calibrated_unit.absolute_move_group_velocity([0, 0, -10])
 
         # self.info (Manual: starting hunt)
->>>>>>> 552014f0
         while not self._isCellDetected(lastResDeque=lastResDeque,cellThreshold = self.config.cell_R_increase) and self.abort_requested == False:
             curr_pos = self.calibrated_unit.position()
             if abs(curr_pos[2] - start_pos[2]) >= (int(self.config.max_distance)):
                 # we have moved expected um down and still no cell detected
-<<<<<<< HEAD
-                # self.calibrated_unit.stop()
-                self.info("No cell detected")
-                # self.done = True
-                self.escape()
-                break
-            elif self._isCellDetected(lastResDeque=lastResDeque,cellThreshold=self.config.cell_R_increase):
-                # self.calibrated_unit.stop()
-                self.info("Cell Detected")
-                self.pressure.set_ATM(atm=True)
-=======
                 self.calibrated_unit.stop()
                 self.info("No cell detected")
                 # self.done = True
@@ -403,7 +341,6 @@
 
                 
                 # self.pressure.set_ATM(atm=True)
->>>>>>> 552014f0
                 break
             #TODO will add another condition to check if cell and pipette have moved away from each other based on the mask and original image.
             self.sleep(0.04)
@@ -414,175 +351,6 @@
         self.microscope.stop()
 
     def escape(self):
-<<<<<<< HEAD
-        if self.hunt_cell_failed or self.gigaseal_failed or self.break_in_failed or self.abort_requested:
-            self.amplifier.stop_patch()
-            self.calibrated_unit.stop()
-            self.microscope.stop()
-            self.move_group_up(20)
-            self.pressure.set_pressure(50)
-            self.move_to_home_space()
-            self.clean_pipette()
-            self.hunt_cell_failed = False
-            self.gigaseal_failed = False
-            self.break_in_failed = False
-            self.abort_requested = False
-            raise AutopatchError("patch attempt failed")
-
-    def gigaseal(self):
-        self.info("Attempting to form gigaseal...")
-        self.pressure.set_ATM(atm=True)
-        self.sleep(3)
-
-        # Use a deque to hold the last 5 resistance measurements.
-        lastResDeque = collections.deque(maxlen=5)
-        
-        # Prime the deque with initial measurements.
-        for _ in range(5):
-            lastResDeque.append(self.daq.resistance())
-            self.sleep(0.01)
-        avg_resistance = sum(lastResDeque) / len(lastResDeque)
-        max_resistance = avg_resistance  # Best averaged resistance observed.
-        last_progress_time = time.time()
-
-        self.pressure.set_pressure(-5)
-        self.pressure.set_ATM(atm=False)
-
-        while avg_resistance < self.config.gigaseal_R and self.abort_requested == False:
-            current_time = time.time()
-
-            # Abort if no significant improvement has been seen within seal_deadline.
-            if current_time - last_progress_time >= self.config.seal_deadline:
-                self.amplifier.stop_patch()
-                self.pressure.set_pressure(20)
-                self.amplifier.switch_holding(False)
-                # self.done = True
-                # self.escape()
-                raise AutopatchError("Seal unsuccessful: no significant resistance improvement.")
-
-            # # Pressure management.
-            # currPressure = self.pressure.get_pressure()
-            # if currPressure < -80:
-            #     self.atm = True
-            #     self.pressure.set_ATM(self.atm)
-            #     self.sleep(0.5)
-            #     self.info("Pressure reset to ATM")
-            # else:
-            #     # ensure atm is false
-            #     if self.atm:
-            #         # reset pressure to -5 mbar
-            #         self.pressure.set_pressure(-15)
-            #         self.sleep(0.05)
-            #         self.atm = False
-            #         self.info("Pressure reset to -15 mbar")
-            #         self.pressure.set_ATM(self.atm)
-            #         self.sleep(1)
-
-            # Apply holding potential if resistance shows an early sign.
-            if avg_resistance > self.config.gigaseal_R / 10:
-                self.amplifier.set_holding(self.config.Vramp_amplitude)
-                self.amplifier.switch_holding(True)
-
-            # # Lower pressure gradually.
-            # if not self.atm:
-            #     self.sleep(0.75)
-            #     currPressure -= 10
-            #     self.pressure.set_pressure(currPressure)
-
-            # Update the deque with a new resistance reading.
-            new_reading = self.daq.resistance()
-            lastResDeque.append(new_reading)
-            avg_resistance = sum(lastResDeque) / len(lastResDeque)
-
-            # Only update the progress timer if the average improved by at least the minimum delta.
-            if avg_resistance - max_resistance >= self.config.gigaseal_min_delta_R:
-                max_resistance = avg_resistance
-                last_progress_time = current_time
-
-        self.pressure.set_ATM(atm=True)
-        self.info("Seal successful: R = " + str(self.daq.resistance() / 1e6))
-
-    def break_in(self):
-        '''
-        Breaks in. The pipette must be in cell-attached mode.
-        '''
-        self.info("Attempting Break in...")
-        self.pressure.set_ATM(atm=True)
-        self.sleep(3)
-        self.pressure.set_pressure(self.config.pulse_pressure_break_in)
-
-        # Use deques to hold the last 5 measurements for running averages.
-        lastResDeque = collections.deque(maxlen=5)
-        lastCapDeque = collections.deque(maxlen=5)
-
-        # Prime the deques with initial measurements.
-        for _ in range(5):
-            lastResDeque.append(self.daq.resistance())
-            lastCapDeque.append(self.daq.capacitance())
-            self.sleep(0.01)
-        
-        measuredResistance = sum(lastResDeque) / len(lastResDeque)
-        measuredCapacitance = sum(lastCapDeque) / len(lastCapDeque)
-        self.info(f"Initial Resistance: {measuredResistance}; Capacitance: {measuredCapacitance}")
-        self.debug(f"target resistance: {self.config.max_cell_R}; target capacitance: {self.config.min_cell_C}")
-        
-        # Check if the gigaseal is lost
-        if measuredResistance is not None and measuredResistance < self.config.max_cell_R*1e-6:
-            # self.done = True
-            raise AutopatchError("Seal lost")
-        
-        trials = 0
-
-        # Loop until both break-in conditions are met.
-        # Adjusted to use the running averages:
-        #   - Resistance must be below self.config.max_cell_R
-        #   - Capacitance must be above self.config.min_cell_C
-        while measuredResistance > self.config.max_cell_R*1e-6 or measuredCapacitance < self.config.min_cell_C*1e-12:
-            # trials += 1
-            # self.debug(f"Trial: {trials}")
-            
-            # # Apply pressure pulses
-            # self.pressure.set_ATM(atm=False)
-            # self.sleep(0.25)
-            # self.pressure.set_ATM(atm=True)
-            # self.sleep(0.75)
-            # # Optional zapping after a few trials every 3rd trial
-            # osc = trials % 3
-            # if self.config.zap and osc == 0:
-            #     self.info("zapping")
-            #     self.amplifier.zap()
-            #     self.sleep(0.5)
-            #     self.amplifier.zap()
-            #     self.sleep(0.5)
-
-            # self.sleep(0.05)
-            
-            # Take new measurements and update the deques.
-            newResistance = self.daq.resistance()
-            newCapacitance = self.daq.capacitance()
-            lastResDeque.append(newResistance)
-            lastCapDeque.append(newCapacitance)
-            
-            # Compute running averages over the last 5 values.
-            measuredResistance = sum(lastResDeque) / len(lastResDeque)
-            measuredCapacitance = sum(lastCapDeque) / len(lastCapDeque)
-            
-            # self.info(f"Trial {trials}: Running Avg Resistance: {measuredResistance}; Capacitance: {measuredCapacitance}")
-            
-            # # Fail after too many attempts.
-            # if trials > 15:
-
-            #     self.info("Break-in unsuccessful")
-            #     # self.done = True
-            # #     self.escape()
-            #     raise AutopatchError("Break-in unsuccessful")
-        
-        self.info("Successful break-in, Running Avg Resistance = " + str(measuredResistance))
-
-    # def _verify_resistance(self):
-    #     return # * just for testing TODO: remove
-
-=======
             self.amplifier.stop_patch()
             self.calibrated_unit.stop()
             self.microscope.stop()
@@ -624,6 +392,20 @@
             self.sleep(interval)
         return sum(measurements) / len(measurements)
 
+    def escape(self):
+        if self.hunt_cell_failed or self.gigaseal_failed or self.break_in_failed or self.abort_requested:
+            self.amplifier.stop_patch()
+            self.calibrated_unit.stop()
+            self.microscope.stop()
+            self.move_group_up(20)
+            self.pressure.set_pressure(50)
+            self.move_to_home_space()
+            self.clean_pipette()
+            self.hunt_cell_failed = False
+            self.gigaseal_failed = False
+            self.break_in_failed = False
+            self.abort_requested = False
+            raise AutopatchError("patch attempt failed")
 
     def gigaseal(self):
         # self.info("Manual: Attempting to form gigaseal...")
@@ -793,7 +575,6 @@
     # def _verify_resistance(self):
     #     return # * just for testing TODO: remove
 
->>>>>>> 552014f0
     #     R = self.daq.resistance()
 
     #     if R < self.config.min_R:
@@ -818,11 +599,7 @@
         #     self.debug(f"Last three resistances: {lastResDeque}")
         #     return False  # Last three resistances must be ascending
         
-<<<<<<< HEAD
-        # Criteria 2: there must be an increase of at least 0.3 mega ohms
-=======
         # Criteria 2: there must be an increase by at least the cellThreshold
->>>>>>> 552014f0
         r_delta = (lastResDeque[4] - self.first_res)
 
         # self.info(f"Cell detected, resistance: {r_delta}")
