--- conflicted
+++ resolved
@@ -317,16 +317,6 @@
         # move pipette down at 5um/s and check resistance every 40 ms
         # get starting position 
         start_pos = self.calibrated_unit.position()
-<<<<<<< HEAD
-        # self.info("starting descent....")
-        # self.calibrated_unit.absolute_move_group_velocity([0, 0, -10])
-        R = 0
-        for i in range(5):
-            R += self.daq.resistance()
-        self.first_res = R/5
-        self.info(f"Initial resistance: {self.first_res}")
-        self.info ("Manual: starting hunt")
-=======
 
         self.first_res = self.resistanceRamp()
         self.info(f"Initial resistance: {self.first_res}")
@@ -334,7 +324,6 @@
         self.calibrated_unit.absolute_move_group_velocity([0, 0, -10])
 
         # self.info (Manual: starting hunt)
->>>>>>> 48e49f91
         while not self._isCellDetected(lastResDeque=lastResDeque,cellThreshold = self.config.cell_R_increase) and self.abort_requested == False:
             curr_pos = self.calibrated_unit.position()
             if abs(curr_pos[2] - start_pos[2]) >= (int(self.config.max_distance)):
@@ -387,15 +376,11 @@
 
 
     def gigaseal(self):
-<<<<<<< HEAD
-        self.info("Manual: Attempting to form gigaseal..")
-=======
         self.info("Attempting to form gigaseal...")
         self.info("Collecting baseline resistance...")
 
         avg_resistance = self.resistanceRamp()
 
->>>>>>> 48e49f91
         self.pressure.set_ATM(atm=True)
         for _ in range(10):
             self.sleep(0.5)
@@ -416,37 +401,6 @@
             delta_resistance = avg_resistance - prev_resistance
             rate_mohm_per_sec = delta_resistance / (5 * 0.2)
 
-<<<<<<< HEAD
-            # # Pressure management.
-            # currPressure = self.pressure.get_pressure()
-            # if currPressure < -80:
-            #     self.atm = True
-            #     self.pressure.set_ATM(self.atm)
-            #     self.sleep(0.5)
-            #     self.info("Pressure reset to ATM")
-            # else:
-            #     # ensure atm is false
-            #     if self.atm:
-            #         # reset pressure to -5 mbar
-            #         self.pressure.set_pressure(-15)
-            #         self.sleep(0.05)
-            #         self.atm = False
-            #         self.info("Pressure reset to -15 mbar")
-            #         self.pressure.set_ATM(self.atm)
-            #         self.sleep(1)
-
-            # Apply holding potential if resistance shows an early sign.
-            if avg_resistance > self.config.gigaseal_R / 10 and not switched:
-                self.amplifier.set_holding(self.config.Vramp_amplitude)
-                self.amplifier.switch_holding(True)
-                switched = True
-
-            # # Lower pressure gradually.
-            # if not self.atm:
-            #     self.sleep(0.75)
-            #     currPressure -= 10
-            #     self.pressure.set_pressure(currPressure)
-=======
             if delta_resistance >= self.config.gigaseal_min_delta_R:
                 last_progress_time = time.time()
 
@@ -456,7 +410,6 @@
                 pass  # Maintain current pressure
             elif self.config.gigaseal_R/10 < rate_mohm_per_sec <= self.config.gigaseal_R/5:
                 currPressure += 5
->>>>>>> 48e49f91
 
             currPressure = max(currPressure, -60)
             self.pressure.set_pressure(currPressure)
@@ -483,12 +436,8 @@
         '''
         Performs cell membrane Break in. The pipette must be in cell-attached Mode.
         '''
-<<<<<<< HEAD
-        self.info("Manual: Attempting Break in...")
-=======
         self.daq.setCellMode(True)
         self.info("Attempting Break in...")
->>>>>>> 48e49f91
         self.pressure.set_ATM(atm=True)
         self.sleep(3)
         self.pressure.set_pressure(self.config.pulse_pressure_break_in)
@@ -538,15 +487,8 @@
             # # Fail after too many attempts.
             # if trials > 15:
 
-<<<<<<< HEAD
-            #     self.info("Break-in unsuccessful")
-            #     # self.done = True
-            # #     self.escape()
-            #     raise AutopatchError("Break-in unsuccessful")
-=======
                 self.info("Break-in unsuccessful")
                 raise AutopatchError("Break-in unsuccessful")
->>>>>>> 48e49f91
         
         self.info("Successful break-in, Running Avg Resistance = " + str(measuredResistance))
 
