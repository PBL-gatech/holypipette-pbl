--- conflicted
+++ resolved
@@ -394,7 +394,6 @@
                 # self.escape()
                 raise AutopatchError("Seal unsuccessful: no significant resistance improvement.")
 
-<<<<<<< HEAD
             # # Pressure management.
             # currPressure = self.pressure.get_pressure()
             # if currPressure < -80:
@@ -412,25 +411,6 @@
             #         self.info("Pressure reset to -15 mbar")
             #         self.pressure.set_ATM(self.atm)
             #         self.sleep(1)
-=======
-            # Pressure management.
-            currPressure = self.pressure.measure()
-            if currPressure < -80:
-                self.atm = True
-                self.pressure.set_ATM(self.atm)
-                self.sleep(0.5)
-                self.info("Pressure reset to ATM")
-            else:
-                # ensure atm is false
-                if self.atm:
-                    # reset pressure to -5 mbar
-                    self.pressure.set_pressure(-15)
-                    self.sleep(0.05)
-                    self.atm = False
-                    self.info("Pressure reset to -15 mbar")
-                    self.pressure.set_ATM(self.atm)
-                    self.sleep(1)
->>>>>>> f7200091
 
             # Apply holding potential if resistance shows an early sign.
             if avg_resistance > self.config.gigaseal_R / 10 and not switched:
