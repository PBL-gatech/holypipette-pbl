--- conflicted
+++ resolved
@@ -1006,11 +1006,6 @@
         self.save_button.setIcon(qta.icon('fa.download'))
         top_row.addWidget(self.save_button)
         layout.addLayout(top_row)
-<<<<<<< HEAD
-        # ``params`` has been deprecated in ``param``; use ``param`` directly
-        # which behaves like a dictionary mapping parameter names to objects.
-=======
->>>>>>> 150bb6a1
         all_params = config.param
         self.value_widgets = {}
         for category, params in config.categories:
@@ -1069,11 +1064,6 @@
         if key not in self.value_widgets:
             return
 
-<<<<<<< HEAD
-        # Access parameter objects via ``param`` to avoid using the deprecated
-        # ``params`` method
-=======
->>>>>>> 150bb6a1
         param_obj  = self.config.param[key]
         magnitude  = getattr(param_obj, 'magnitude', 1)
 
