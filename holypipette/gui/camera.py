# coding=utf-8
from __future__ import absolute_import

import collections
# Support older versions of Python
try:
    from collections.abc import Sequence
except ImportError:
    from collections import Sequence

import functools
import logging
import datetime
import os
import traceback
import time
from types import MethodType

import param
from PyQt5 import QtCore, QtWidgets, QtGui
from PyQt5.QtCore import Qt
from PyQt5.QtWidgets import (QDialog, QPushButton, QDialogButtonBox, QHBoxLayout, QVBoxLayout,
                             QLabel, QLineEdit, QStyle, QFileDialog, QSpinBox)
import qtawesome as qta

from holypipette.interface.camera import CameraInterface
from holypipette.controller import TaskController
from holypipette.utils.config import NumberWithUnit
from holypipette.interface.base import command
from .livefeed import LiveFeedQt


class Logger(QtCore.QAbstractTableModel, logging.Handler):
    def __init__(self):
        super(Logger, self).__init__()
        # We do not actually use the formatter, but the asctime attribute is
        # available if the formatter requires it
        self.setFormatter(logging.Formatter('%(asctime)s'))
        self.messages = []

    def emit(self, record):
        self.format(record)
        entry = (record.levelno,
                 datetime.datetime.strptime(record.asctime, '%Y-%m-%d %H:%M:%S,%f'),
                 record.name,
                 record.message,
                 record.exc_info,
                 record.thread)  # Not displayed by default
        self.beginInsertRows(QtCore.QModelIndex(),
                             len(self.messages), len(self.messages))
        self.messages.append(entry)
        self.endInsertRows()

    def rowCount(self, parent=None):
        return len(self.messages)

    def columnCount(self, parent=None):
        return 4

    def headerData(self, section, orientation, role):
        if role != Qt.DisplayRole:
            return
        if orientation == Qt.Horizontal:
            return ['', 'time', 'origin', 'message'][section]

    def data(self, index, role):
        if not index.isValid():
            return None
        if index.row() >= len(self.messages) or index.row() < 0:
            return None

        level, asctime, name, message, exc_info, _ = self.messages[index.row()]
        if role == Qt.DisplayRole or role == Qt.ToolTipRole:
            if index.column() == 0:
                if level == logging.DEBUG:
                    return 'D'
                elif level == logging.INFO:
                    return 'I'
                elif level == logging.WARN:
                    return 'W'
                elif level == logging.ERROR:
                    return 'E'
                else:
                    return None
            elif index.column() == 1:
                return asctime.strftime('%H:%M:%S,%f')[:-3]  # ms instead of us
            elif index.column() == 2:
                return name
            elif index.column() == 3:
                if role == Qt.DisplayRole:
                    return message
                else:
                    if exc_info is None:
                        return message
                    else:
                        return message + '\n' + ''.join(traceback.format_exception(*exc_info))
            else:
                return None
        if role == Qt.ForegroundRole:
            if level == logging.WARN:
                return QtGui.QColor('darkorange')
            elif level == logging.ERROR:
                return QtGui.QColor('darkred')

    def save_to_file(self, filename):
        with open(filename, 'w') as f:
            for entry in self.messages:
                level, asctime, name, message, exc_info, thread = entry
                fmt = '{level} {time} {origin} {thread_id}: {message}\n'
                level_name = {logging.DEBUG: 'DEBUG',
                             logging.INFO: 'INFO',
                             logging.WARN: 'WARN',
                             logging.ERROR: 'ERROR'}[level]
                if exc_info is not None:
                    message += '\n' + ''.join(traceback.format_exception(*exc_info))
                f.write(fmt.format(level=level_name,
                                   time=asctime.isoformat(' '),
                                   origin=name,
                                   thread_id=thread,
                                   message=message))


class LogViewerWindow(QtWidgets.QMainWindow):
    close_signal = QtCore.pyqtSignal()
    levels = collections.OrderedDict([('DEBUG',logging.DEBUG),
                                      ('INFO', logging.INFO),
                                      ('WARN', logging.WARN),
                                      ('ERROR', logging.ERROR)])

    def __init__(self, parent):
        super(LogViewerWindow, self).__init__(parent=parent)
        self.setWindowTitle('Log')
        self.setAttribute(Qt.WA_ShowWithoutActivating)
        # self.setWindowFlags(Qt.WindowStaysOnTopHint)
        self.log_view = QtWidgets.QTableView()
        self.logger = Logger()
        self.log_view.setModel(self.logger)
        self.log_view.horizontalHeader().setStretchLastSection(True)
        self.log_view.horizontalHeader().setSectionResizeMode(QtWidgets.QHeaderView.ResizeToContents)
        # self.log_view.verticalHeader().setSectionResizeMode(QtWidgets.QHeaderView.ResizeToContents)
        self.log_view.setShowGrid(False)
        self.log_view.setAlternatingRowColors(True)
        self.logger.rowsInserted.connect(self.log_view.scrollToBottom)
        logging.getLogger().addHandler(self.logger)
        logging.getLogger().setLevel(logging.DEBUG)
        self.current_levelno = logging.DEBUG
        central_widget = QtWidgets.QWidget()
        layout = QtWidgets.QVBoxLayout()
        self.level_selection = QtWidgets.QComboBox()
        self.level_selection.insertItems(0, self.levels.keys())
        self.level_selection.currentIndexChanged.connect(self.set_level)
        top_row = QtWidgets.QHBoxLayout()
        top_row.addWidget(self.level_selection)
        self.save_button = QtWidgets.QToolButton(clicked=self.save_log)
        self.save_button.setIcon(qta.icon('fa.download'))
        top_row.addWidget(self.save_button)
        layout.addLayout(top_row)
        layout.addWidget(self.log_view)
        central_widget.setLayout(layout)
        self.setCentralWidget(central_widget)

    def closeEvent(self, event):
        self.close_signal.emit()
        super(LogViewerWindow, self).closeEvent(event)

    def set_level(self, level_idx):
        levelno = list(self.levels.values())[level_idx]
        if self.current_levelno == levelno:
            return
        for row in range(self.logger.rowCount()):
            if self.logger.messages[row][0] >= levelno:
                self.log_view.showRow(row)
            else:
                self.log_view.hideRow(row)
        self.current_levelno = levelno

    def save_log(self):
        filename, _ = QtWidgets.QFileDialog.getSaveFileName(self, 'Save Log File',
                                                            filter='Text files(*.txt)',
                                                            options=QtWidgets.QFileDialog.DontUseNativeDialog)
        if not filename:
            return
        try:
            self.logger.save_to_file(filename)
        except (OSError, IOError):
            logging.getLogger(__name__).exception('Saving log file to "{}" '
                                                  'failed.'.format(filename))


class KeyboardHelpWindow(QtWidgets.QMainWindow):

    close_signal = QtCore.pyqtSignal()

    def __init__(self, parent):
        super(KeyboardHelpWindow, self).__init__(parent=parent)
        self.setWindowTitle('Keyboard/mouse commands')
        self.setAttribute(Qt.WA_ShowWithoutActivating)
        self.setWindowFlags(Qt.Tool | Qt.WindowStaysOnTopHint)
        self.label = QtWidgets.QLabel()
        self.setCentralWidget(self.label)
        self.key_catalog = collections.OrderedDict()
        self.mouse_catalog = collections.OrderedDict()
        self.custom_catalog = collections.OrderedDict()

    def keyPressEvent(self, event):
        # Forward key presses to the parent window
        return self.parent().keyPressEvent(event)

    def register_key_action(self, key, modifier, category, description):
        if category not in self.key_catalog:
            self.key_catalog[category] = []
        self.key_catalog[category].append((key, modifier, description))
        self.update_text()

    def register_mouse_action(self, click_type, modifier, category, description):
        if category not in self.mouse_catalog:
            self.mouse_catalog[category] = []
        self.mouse_catalog[category].append((click_type, modifier, description))
        self.update_text()

    def register_custom_action(self, category, action, description):
        if category not in self.custom_catalog:
            self.custom_catalog[category] = []
        self.custom_catalog[category].append((action, description))

    def update_text(self):
        lines = []
        # Keys
        for category, key_info in self.key_catalog.items():
            # FIXME: The logic below assumes that there is no category that does
            # not have any standard key actions. Instead, we should build a
            # list of all categories first and then go through all catalogs.
            lines.append('<tr><td colspan=2 style="font-size: large; padding-top: 1ex">{}</td></tr>'.format(category))

            mouse_info = self.mouse_catalog.get(category, [])
            for click_type, modifier, description in mouse_info:
                if modifier is not None and modifier != Qt.NoModifier:
                    key_text = QtGui.QKeySequence(int(modifier)).toString()
                else:
                    key_text = ''
                if click_type == Qt.LeftButton:
                    mouse_text = 'Left click'
                elif click_type == Qt.RightButton:
                    mouse_text = 'Right click'
                elif click_type == Qt.MiddleButton:
                    mouse_text = 'Middle click'
                else:
                    mouse_text = '??? click'
                action = key_text + mouse_text
                lines.extend(self._format_action(action, description))

            custom_info = self.custom_catalog.get(category, [])
            for action, description in custom_info:
                lines.extend(self._format_action(action, description))

            for key, modifier, description in key_info:
                if modifier is not None:
                    key_text = QtGui.QKeySequence(int(modifier) + key).toString()
                else:
                    key_text = QtGui.QKeySequence(key).toString()

                lines.extend(self._format_action(key_text, description))
        text = '<table>' +('\n'.join(lines)) + '</table>'

        self.label.setText(text)

    def _format_action(self, action, description):
        lines = ['<tr>',
                 '<td style="font-family: monospace; font-weight: bold; align: center; padding-right: 1ex">{}</td>'
                 '<td>{}</td>'.format(action, description),
                 '</tr>']
        return lines

    def closeEvent(self, event):
        self.close_signal.emit()
        super(KeyboardHelpWindow, self).closeEvent(event)


class LogNotifyHandler(logging.Handler):
    def __init__(self, signal):
        super(LogNotifyHandler, self).__init__()
        self.signal = signal

    def emit(self, record):
        self.format(record)
        if record.exc_info is None:
            message = record.msg
        else:
            _, exc, _ = record.exc_info
            message = '{} ({})'.format(record.msg, str(exc))
        self.signal.emit(message)

class RecordingDialog(QDialog):
    def __init__(self, base_directory, frame_rate, pixels, settings, parent=None):
        super(RecordingDialog, self).__init__(parent=parent)

        self.frame_rate = frame_rate
        self.pixels = pixels

        self.setWindowTitle('Recording')
        self.directory_label = QLabel('Directory:')
        self.directory_edit = QLineEdit()
        dir_name = time.strftime('%Y%m%d_%H-%M-%S', time.localtime())
        self.directory_edit.setText(os.path.join(base_directory, dir_name))
        self.directory_button = QPushButton()
        icon = self.style().standardIcon(QStyle.SP_DirIcon)
        self.directory_button.setIcon(icon)
        self.directory_button.clicked.connect(self.directory_clicked)
        directory_layout = QHBoxLayout()
        directory_layout.addWidget(self.directory_label)
        directory_layout.addWidget(self.directory_edit)
        directory_layout.addWidget(self.directory_button)

        skip_label = QLabel('Skip frames:')
        self.skip_spin = QSpinBox()
        self.skip_spin.setRange(0, 10)
        self.skip_spin.valueChanged.connect(self.skip_edited)
        skip_layout = QHBoxLayout()
        skip_layout.addWidget(skip_label)
        skip_layout.addWidget(self.skip_spin)
        self.frame_rate_label = QLabel('')
        self.skip_spin.setValue(settings.get('skip_frames', 0))
        self.skip_edited(self.skip_spin.value())  # trigger even for default value

        memory_label = QLabel('Memory for file queue (MB):')
        self.file_queue_frames = QLabel('')
        self.memory_spin = QSpinBox()
        self.memory_spin.setRange(10, 16000)
        self.memory_spin.valueChanged.connect(self.memory_edited)
        self.memory_spin.setValue(settings.get('memory', 1000))
        self.memory_edited(self.memory_spin.value())  # trigger even for default value
        memory_layout = QHBoxLayout()
        memory_layout.addWidget(memory_label)
        memory_layout.addWidget(self.memory_spin)
        

        self.prefix_label = QLabel('Prefix:')
        self.prefix_edit = QLineEdit()
        self.prefix_edit.textChanged.connect(self.prefix_edited)
        prefix_layout = QHBoxLayout()
        prefix_layout.addWidget(self.prefix_label)
        prefix_layout.addWidget(self.prefix_edit)
        self.prefix_preview = QLabel()
        self.prefix_edit.setText(settings.get('prefix', 'frame'))

        btns = QDialogButtonBox(QDialogButtonBox.Ok | QDialogButtonBox.Cancel)
        btns.accepted.connect(self.accept)
        btns.rejected.connect(self.reject)

        self.layout = QVBoxLayout()
        self.layout.addLayout(directory_layout)
        self.layout.addLayout(prefix_layout)
        self.layout.addWidget(self.prefix_preview)
        self.layout.addLayout(skip_layout)
        self.layout.addWidget(self.frame_rate_label)
        self.layout.addLayout(memory_layout)
        self.layout.addWidget(self.file_queue_frames)
        self.layout.addWidget(btns)
        self.setLayout(self.layout)
    
    def prefix_edited(self):
        self.prefix_preview.setText('<i>{}_00000.tiff</i>'.format(self.prefix_edit.text()))

    def skip_edited(self, value):
        if self.frame_rate > 0:
            rate = '~{:.1f}'.format(self.frame_rate / (value + 1))
        else:
            rate = '?'
        self.frame_rate_label.setText('<i>{} frames per second</i>'.format(rate))

    def memory_edited(self, value):
        self.file_queue_frames.setText('<i>space for ~{} frames in queue'.format(int(value*1e6/self.pixels)))

    def directory_clicked(self):
        folder = self.select_folder()
        if folder is not None:
            print(folder, folder)
            self.directory_edit.setText(folder)

    def select_folder(self):
        dialog = QFileDialog(self)
        dialog.setFileMode(QFileDialog.Directory)
        dialog.setOption(QFileDialog.ShowDirsOnly)
        dialog.setWindowTitle('Select recording directory')
        dialog.setDirectory(self.directory_edit.text())
        if dialog.exec_():
            return dialog.selectedFiles()[0]


class CameraGui(QtWidgets.QMainWindow):
    '''
    The basic GUI for showing a camera image.

    Parameters
    ----------
    camera : `.Camera`
        The `.Camera` object that will be used for displaying an image via
        `.LiveFeedQt`.
    image_edit : function or list of functions, optional
        A function that will be called with the numpy array returned by the
        camera. Can be used to post-process the image, e.g. to change its
        brightness.
    display_edit : function or list of functions, optional
        A function that will be called with the `.QPixmap` that is based on
        the camera image. Can be used to display additional information on top
        of this image, e.g. a scale bar or text.
    with_tracking : bool, optional
        Whether to activate the object tracking interface. Defaults to
        ``False``.
    '''
    log_signal = QtCore.pyqtSignal('QString')
    camera_signal = QtCore.pyqtSignal(MethodType, object)
    camera_reset_signal = QtCore.pyqtSignal(TaskController)


    def __init__(self, camera, recording_state_manager, image_edit = None, display_edit = None,
                 with_tracking=False, base_directory='.'):
        super().__init__()
        self.camera = camera
        self.is_recording = False
        self.camera_interface = CameraInterface(camera,
                                                with_tracking=with_tracking)
        self.base_directory = base_directory
        self.show_overlay = True
        self.with_tracking = with_tracking
        self.status_bar = QtWidgets.QStatusBar()
        self.task_abort_button = QtWidgets.QToolButton(clicked=self.abort_task)
        self.task_abort_button.setIcon(qta.icon('fa.ban'))
        self.task_abort_button.setVisible(False)
        self.status_bar.addWidget(self.task_abort_button)
        self.task_progress = QtWidgets.QProgressBar(parent=self)
        self.task_progress.setMaximum(0)
        self.task_progress.setAlignment(Qt.AlignLeft)
        self.task_progress.setTextVisible(False)
        self.task_progress.setVisible(False)
        layout = QtWidgets.QHBoxLayout(self.task_progress)
        self.task_progress_text = QtWidgets.QLabel()
        self.task_progress_text.setAlignment(Qt.AlignCenter)
        layout.addWidget(self.task_progress_text)
        layout.setContentsMargins(0, 0, 0, 0)
        self.status_bar.addWidget(self.task_progress, 1)
        self.status_label = QtWidgets.QLabel()
        self.status_bar.addPermanentWidget(self.status_label)

        self.help_button = QtWidgets.QToolButton(clicked=self.toggle_help)
        self.help_button.setIcon(qta.icon('fa.question-circle'))
        self.help_button.setCheckable(True)
        self.help_button.setToolTip('Toggle help window display')

        self.log_button = QtWidgets.QToolButton(clicked=self.toggle_log)
        self.log_button.setIcon(qta.icon('fa.file'))
        self.log_button.setCheckable(True)
        self.log_button.setToolTip('Toggle log window display')

        self.record_button = QtWidgets.QToolButton(clicked=self.toggle_recording)
        self.record_button.setIcon(qta.icon('fa.video-camera'))
        self.record_button.setCheckable(True)
        self.record_button.setToolTip('Toggle video recording')
        self.record_button.setStyleSheet('QToolButton:checked {background-color: red;}')

        self.autoexposure_button = QtWidgets.QToolButton(clicked=self.camera_interface.normalize)
        self.autoexposure_button.setIcon(qta.icon('fa.camera'))
        self.autoexposure_button.setToolTip('Normalize the image')

        # create autonormalizatoin checkbox
        self.autonormalize_checkbox = QtWidgets.QCheckBox('Auto-normalize')
        self.autonormalize_checkbox.setChecked(False)
        self.autonormalize_checkbox.stateChanged.connect(lambda: self.camera_interface.autonormalize(self.autonormalize_checkbox.isChecked()))

        self.setexposure_edit = QtWidgets.QLineEdit()
        self.setexposure_edit.setMaximumWidth(200)
        self.setexposure_edit.setPlaceholderText('Exposure time (ms)')
        # convert the text to a float and set the exposure time if the user presses enter and clear the text box
        self.setexposure_edit.returnPressed.connect(lambda: self.camera_interface.set_exposure(float(self.setexposure_edit.text())))
        self.setexposure_edit.returnPressed.connect(lambda: self.setexposure_edit.clear())

        self.status_bar.addPermanentWidget(self.setexposure_edit)
        self.status_bar.addPermanentWidget(self.help_button)
        self.status_bar.addPermanentWidget(self.log_button)
        self.status_bar.addPermanentWidget(self.record_button)
        self.status_bar.addPermanentWidget(self.autoexposure_button)
        self.status_bar.addPermanentWidget(self.autonormalize_checkbox)

        self.status_bar.setSizeGripEnabled(False)
        self.setStatusBar(self.status_bar)
        self.status_bar.messageChanged.connect(self.status_message_updated)
        self.status_messages = collections.OrderedDict()
        self.key_actions = {}
        self.mouse_actions = {}
        self.help_window = KeyboardHelpWindow(self)
        self.help_window.setFocusPolicy(Qt.NoFocus)
        self.help_window.setVisible(False)
        self.help_window.close_signal.connect(
            lambda: self.help_button.setChecked(False))
        self.log_window = LogViewerWindow(self)
        self.log_window.setFocusPolicy(Qt.NoFocus)
        self.log_window.close_signal.connect(
            lambda: self.log_button.setChecked(False))
        self.running_task = None
        self.running_task_interface = None
        self.config_button = None  # see initialize
        self.setWindowTitle("Camera GUI")

        self.display_edit_funcs = []
        if display_edit is None:
            display_edit = [self.draw_circle]
        if isinstance(display_edit, Sequence):
            self.display_edit_funcs.extend(display_edit)
        else:
            self.display_edit_funcs.append(display_edit)

        self.image_edit_funcs = []
        if isinstance(image_edit, Sequence):
            self.image_edit_funcs.extend(image_edit)
        elif image_edit is not None:
            self.image_edit_funcs.append(image_edit)
        self.recording_state_manager = recording_state_manager

        self.video = LiveFeedQt(self.camera,
                                image_edit=self.image_edit,
                                display_edit=self.display_edit,
                                mouse_handler=self.video_mouse_press,
                                recording_state_manager=self.recording_state_manager)
        self.recording_settings = {}
        self.setFocus()  # Need this to handle arrow keys, etc.
        self.interface_signals = {self.camera_interface: (self.camera_signal,
                                                          self.camera_reset_signal)}

        self.splitter = QtWidgets.QSplitter()
        self.splitter.addWidget(self.video)
        self.config_tab = QtWidgets.QTabWidget()
        self.splitter.addWidget(self.config_tab)
        self.setCentralWidget(self.splitter)
        self.splitter.setSizes([1, 0])
        self.splitter.splitterMoved.connect(self.splitter_size_changed)

        # Display error messages directly in the status bar
        handler = LogNotifyHandler(self.log_signal)
        handler.setLevel(logging.ERROR)
        logging.getLogger('holypipette').addHandler(handler)
        self.log_signal.connect(self.error_status)

    # Add a cross to the display
    def draw_cross(self, pixmap):
        '''
        Draws a cross at the center. Meant to be used as a ``display_edit``
        function.

        Parameters
        ----------
        pixmap : `QPixmap`
            The pixmap to draw on.
        '''
        painter = QtGui.QPainter(pixmap)
        pen = QtGui.QPen(QtGui.QColor(0, 0, 0, 125))
        pen.setWidth(4)
        painter.setPen(pen)
        c_x, c_y = pixmap.width() // 2, pixmap.height() // 2
        painter.drawLine(c_x - 15, c_y, c_x + 15, c_y)
        painter.drawLine(c_x, c_y - 15, c_x, c_y + 15)
        painter.end()

    # add a circle to the display
    def draw_circle(self, pixmap):
        '''
        Draws a circle at the center. Meant to be used as a ``display_edit``
        function.

        Parameters
        ----------
        pixmap : `QPixmap`
            The pixmap to draw on.
        '''
        painter = QtGui.QPainter(pixmap)
        pen = QtGui.QPen(QtGui.QColor(0, 0, 0, 125))
        pen.setWidth(4)
        painter.setPen(pen)
        c_x, c_y = pixmap.width() // 2, pixmap.height() // 2
        painter.drawEllipse(c_x - 15, c_y - 15, 30, 30)
        painter.end()

    def display_edit(self, pixmap):
        '''
        Applies the functions stored in `~.CameraGui.display_edit_funcs` to the
        video image pixmap.

        Parameters
        ----------
        pixmap : `QPixmap`
            The pixmap to draw on.
        '''
        if self.show_overlay:
            for func in self.display_edit_funcs:
                func(pixmap)

    def image_edit(self, image):
        '''
        Applies the functions stored in `~.CameraGui.image_edit_funcs` to the
        video image. Each function works on the result of the previous function

        Parameters
        ----------
        image : `~numpy.ndarray`
            The original video image  or the image returned by a previously
            called function.

        Returns
        -------
        new_image : `~numpy.ndarray`
            The post-processed image. Should be of the same size and data type
            as the original image.
        '''
        for func in self.image_edit_funcs:
            image = func(image)
        return image

    def closeEvent(self, evt):
       self.close()
       return super(CameraGui, self).closeEvent(evt)

    @command(category='General',
             description='Exit the application')
    def exit(self):
        self.close()

    @command(category='Camera',
             description='Toggle recording image files to disk')
    def toggle_recording(self, *args):
        if self.is_recording:
            self.camera.stop_recording()
            self.is_recording = False
        else:
            dlg = RecordingDialog(self.base_directory, frame_rate=self.camera.get_frame_rate(),
                                  pixels=self.camera.width * self.camera.height,
                                  settings=self.recording_settings, parent=self)
            if dlg.exec_():
                directory = os.path.abspath(dlg.directory_edit.text())
                prefix = dlg.prefix_edit.text()
                self.recording_settings['prefix'] = prefix
                memory = dlg.memory_spin.value()
                self.recording_settings['memory'] = memory
                skip_frames = dlg.skip_spin.value()
                self.recording_settings['skip_frames'] = skip_frames
                queue_size = int(memory*1e6/(self.camera.width * self.camera.height)) + 1
                self.camera.start_recording(directory=directory, file_prefix=prefix,
                                            skip_frames=skip_frames, queue_size=queue_size)
                self.is_recording = True
        self.record_button.setChecked(self.is_recording)

    def register_commands(self):
        '''
        Tie keypresses and mouse clicks to commands. Should call
        `.register_key_action` and `.register_mouse_action`. Overriding methods
        in subclass should call the superclass if they want to keep the
        commands registered by the superclass(es).
        '''
        self.register_key_action(Qt.Key_Question, None, self.help_keypress)
        self.register_key_action(Qt.Key_L, None, self.log_keypress)
        self.register_key_action(Qt.Key_N, None, self.camera_interface.normalize)
        self.register_key_action(Qt.Key_Q, Qt.ControlModifier, self.exit)
        self.register_key_action(Qt.Key_Plus, None,
                                 self.camera_interface.increase_exposure,
                                 default_doc=False)
        self.register_key_action(Qt.Key_Minus, None,
                                 self.camera_interface.decrease_exposure,
                                 default_doc=False)
        self.help_window.register_custom_action('Camera', '+/-',
                                                'Increase/decrease exposure by 2.5ms')
        # self.register_key_action(Qt.Key_I, None,
        #                          self.camera_interface.save_image)
        self.register_key_action(Qt.Key_I, Qt.SHIFT,
                                 self.toggle_recording)

    def close(self):
        '''
        Close the GUI.
        '''
        if self.camera:
            logging.info('closing GUI')
            self.camera.stop_acquisition()
            self.camera.stop_recording()
            self.camera.close()
            self.camera = None
        super(CameraGui, self).close()

    def register_mouse_action(self, click_type, modifier, command,
                              default_doc=True):
        '''
        Link a mouse click on the camera image to an action.

        Parameters
        ----------
        click_type : `.Qt.MouseButton`
            The type of click that should be handled as a ``Qt`` constant, e.g.
            `.Qt.LeftButton` or `.Qt.RightButton`.
        modifier : `.Qt.Modifer` or ``None``
            The modifier that needs to be pressed at the same time to trigger
            the action. The modifier needs to be given as a ``Qt`` constant,
            e.g. `.Qt.ShiftModifier` or `.Qt.ControlModifier`. Alternatively,
            ``None`` can be used to specify that the mouse click should lead to
            the action independent of the modifier.
        command : method
            A method implementing the action that has been annotated with the
            `@command <.command>` or `@blocking_command <.blocking_command>`
            decorator.
        default_doc : bool, optional
            Whether to include the action in the automatically generated help.
            Defaults to ``True``.
        '''
        self.mouse_actions[(click_type, modifier)] = command
        if default_doc:
            self.help_window.register_mouse_action(click_type, modifier,
                                                   command.category,
                                                   command.auto_description())

    def video_mouse_press(self, event):
        # Look for an exact match first (key + modifier)
        event_tuple = (event.button(), int(event.modifiers()))
        command = self.mouse_actions.get(event_tuple, None)
        # If not found, check for keys that ignore the modifier
        if command is None:
            command = self.mouse_actions.get((event.button(), None), None)

        if command is not None:
            if self.running_task:
                # Another task is running, ignore the mouse click
                return
            # Mouse commands do not have custom arguments, they always get
            # the position in the image (rescaled, i.e. independent of the
            # window size)
            x, y = event.x(), event.y()
            xs = x - self.video.size().width() / 2.
            ys = y - self.video.size().height() / 2.
            # displayed image is not necessarily the same size as the original camera image
            scale = 1.0 * self.camera.width / self.video.pixmap().size().width()
            position = (xs * scale, ys * scale)
            if command.is_blocking:
                self.start_task(command.task_description, command.__self__)
            if command.__self__ in self.interface_signals:
                command_signal, _ = self.interface_signals[command.__self__]
                command_signal.emit(command, position)
            else:
                command(position)

    @QtCore.pyqtSlot('QString')
    def status_message_updated(self, message):
        if not message:
            self.status_bar.setStyleSheet('QStatusBar{color: black;}')

    @QtCore.pyqtSlot('QString')
    def error_status(self, message):
        self.status_bar.setStyleSheet('QStatusBar{color: red;}')
        self.status_bar.showMessage(message, 5000)

    def initialize(self):
        for interface, (command_signal, reset_signal) in self.interface_signals.items():
            command_signal.connect(interface.command_received)
            reset_signal.connect(interface.reset_requested)
            interface.task_finished.connect(self.task_finished)
            interface.connect(self)
        self.register_commands()
        # Add a button for the configuration options if necessary
        if self.config_tab.count() > 0:
            self.config_button = QtWidgets.QToolButton(
                clicked=self.toggle_configuration_display)
            self.config_button.setIcon(qta.icon('fa.cogs'))
            self.config_button.setCheckable(True)
            self.status_bar.addPermanentWidget(self.config_button)

    def register_key_action(self, key, modifier, command, argument=None,
                            default_doc=True):
        '''
        Link a keypress to an action.

        Parameters
        ----------
        key : `.Qt.Key`
            The key that should be handled, specified as a ``Qt`` constant, e.g.
            `.Qt.Key_X` or `.Qt.Key_5`.
        modifier : `.Qt.Modifer` or ``None``
            The modifier that needs to be pressed at the same time to trigger
            the action. The modifier needs to be given as a ``Qt`` constant,
            e.g. `.Qt.ShiftModifier` or `.Qt.ControlModifier`. Alternatively,
            ``None`` can be used to specify that the keypress should lead to
            the action independent of the modifier.
        command : method
            A method implementing the action that has been annotated with the
            `@command <.command>` or `@blocking_command <.blocking_command>`
            decorator.
        argument : object, optional
            An additional argument that should be handled to the method defined
            as ``command``. Can be used to re-use the same action in a
            parametrized way (e.g. steps of different size).
        default_doc : bool, optional
            Whether to include the action in the automatically generated help.
            Defaults to ``True``.
        '''
        self.key_actions[(key, modifier)] = (command, argument)
        if default_doc:
            self.help_window.register_key_action(key, modifier,
                                                 command.category,
                                                 command.auto_description(argument))

    def start_task(self, task_name, interface):
        self.status_bar.clearMessage()
        self.task_progress_text.setText(task_name + '…')
        self.task_progress.setVisible(True)
        self.task_abort_button.setEnabled(True)
        self.task_abort_button.setVisible(True)
        self.running_task = task_name
        self.running_task_interface = interface

    def abort_task(self):
        self.task_abort_button.setEnabled(False)
        self.running_task_interface.abort_task()

    @QtCore.pyqtSlot(int, object)
    def task_finished(self, exit_reason, controller_or_message):
        if self.running_task is None:
            # This might be a success message for a non-blocking command
            if isinstance(controller_or_message, str):
                self.status_bar.setStyleSheet('QStatusBar{color: black;}')
                self.status_bar.showMessage(controller_or_message, 1000)
            return  # Nothing else to do

        self.task_progress.setVisible(False)
        self.task_abort_button.setVisible(False)
        # 0: correct execution (no need to show a message)
        if exit_reason == 0:
            text = "Task '{}' finished successfully.".format(self.running_task)
            self.status_bar.setStyleSheet('QStatusBar{color: black;}')
            self.status_bar.showMessage(text, 5000)
        # 1: an error occurred (error will be displayed via `error_status`)
        elif exit_reason == 2:
            text = "Task '{}' aborted.".format(self.running_task)
            self.status_bar.setStyleSheet('QStatusBar{color: black;}')
            self.status_bar.showMessage(text, 5000)

        # If the task was aborted or failed, and the "controller" object has a
        # saved state (e.g. the position of the pipette), ask the user whether
        # they want to reset the state
        if (exit_reason != 0 and
                controller_or_message is not None and
                controller_or_message.has_saved_state()):
            reply = QtWidgets.QMessageBox.question(self, "Reset",
                                                   controller_or_message.saved_state_question,
                                                   QtWidgets.QMessageBox.Yes |
                                                   QtWidgets.QMessageBox.No)
            if reply == QtWidgets.QMessageBox.Yes:
                _, reset_signal = self.interface_signals[self.running_task_interface]
                reset_signal.emit(controller_or_message)

        self.running_task = None
        self.running_task_interface = None


    def keyPressEvent(self, event):
        # We remove the keypad modifier, since we do not want to make a
        # difference between key presses as part of the keypad or on the main
        # keyboard (e.g. for the +/- keys). Most importantly, arrow keys always
        # use the keypad modifier on OS X.
        modifiers = event.modifiers() & ~Qt.KeypadModifier

        # Look for an exact match first (key + modifier)
        event_tuple = (event.key(), int(modifiers))
        description = self.key_actions.get(event_tuple, None)
        # If not found, check for keys that ignore the modifier
        if description is None:
            description = self.key_actions.get((event.key(), None), None)

        if description is not None:
            command, argument = description
            if self.running_task and not command.category == 'General':
                # Another task is running, ignore the key press
                # (we allow the "General" category to still allow to see the
                # help, etc.)
                return
            if command.is_blocking:
                self.start_task(command.task_description, command.__self__)
            if command.__self__ in self.interface_signals:
                command_signal, _ = self.interface_signals[command.__self__]
                command_signal.emit(command, argument)
            else:
                command(argument)

    @command(category='General',
             description='Toggle display of keyboard/mouse commands')
    def help_keypress(self):
        self.help_button.click()

    def toggle_help(self):
        if self.help_button.isChecked():
            self.help_window.show()
            # We need to keep the focus
            self.setFocus()
        else:
            self.help_window.setVisible(False)

    @command(category='General',
             description='Toggle display of log output')
    def log_keypress(self):
        self.log_button.click()

    def toggle_log(self):
        if self.log_button.isChecked():
            self.log_window.setVisible(True)
            # We need to keep the focus
            self.setFocus()
        else:
            self.log_window.setVisible(False)

    @QtCore.pyqtSlot('QString', 'QString')
    def set_status_message(self, category, message):
        if message is None and category in self.status_messages:
            del self.status_messages[category]
        else:
            self.status_messages[category] = message

        messages = ' | '.join(self.status_messages.values())
        self.status_label.setText(messages)

    @QtCore.pyqtSlot(int, int)
    def splitter_size_changed(self, pos, index):
        if not self.config_button:
            return  # nothing to do
        # If the splitter is moved all the way to the right, get back the focus
        if self.splitter.sizes()[1] == 0:
            self.setFocus()
            self.config_button.setChecked(False)
        else:
            self.config_button.setChecked(True)

    def add_config_gui(self, config):
        logging.debug('Adding config GUI for {}'.format(config.name))
        config_gui = ConfigGui(config)
        self.config_tab.addTab(config_gui, config.name)
        logging.debug('Config GUI added')

    def add_tab(self, tab, name, index=None):
        if index is None:
            self.config_tab.addTab(tab, name)
        else:
            self.config_tab.insertTab(index, tab, name)

    @command(category='General',
             description='Show/hide the configuration pane')
    def configuration_keypress(self):
        self.config_button.click()

    @command(category='General',
             description='Show/hide the overlay information on the image')
    def toggle_overlay(self):
        self.show_overlay = not self.show_overlay

    def toggle_configuration_display(self):
        current_sizes = self.splitter.sizes()
        if current_sizes[1] == 0:
            min_size = self.config_tab.sizeHint().width()
            new_sizes = [current_sizes[0]-min_size, min_size]
            self.config_button.setChecked(True)
        else:
            new_sizes = [current_sizes[0]+current_sizes[1], 0]
            self.setFocus()
            self.config_button.setChecked(False)
        self.splitter.setSizes(new_sizes)


class ElidedLabel(QtWidgets.QLabel):
    def __init__(self, text, minimum_width=200, *args, **kwds):
        self.minimum_width = minimum_width
        self.text = text
        super(ElidedLabel, self).__init__(*args, **kwds)

    def minimumSizeHint(self):
        return QtCore.QSize(self.minimum_width,
                            super(ElidedLabel, self).minimumSizeHint().height())

    def resizeEvent(self, event):
        metric = QtGui.QFontMetrics(self.font())
        elidedText = metric.elidedText(self.text, QtCore.Qt.ElideRight,
                                       self.width())
        self.setText(elidedText)


class ConfigGui(QtWidgets.QWidget):
    value_changed_signal = QtCore.pyqtSignal('QString', object)

    def __init__(self, config, show_name=False):
        super(ConfigGui, self).__init__()
        self.config = config
        self.config._value_changed = self.value_changed
        self.value_changed_signal.connect(self.display_changed_value)
        layout = QtWidgets.QVBoxLayout()
        layout.setAlignment(Qt.AlignTop)
        top_row = QtWidgets.QHBoxLayout()
        if show_name:
            self.title = QtWidgets.QLabel(config.name)
            self.title.setStyleSheet('font-weight: bold;')
            top_row.addWidget(self.title)
        else:
            top_row.setAlignment(Qt.AlignRight)
        self.load_button = QtWidgets.QToolButton(clicked=self.load_config)
        self.load_button.setIcon(qta.icon('fa.upload'))
        top_row.addWidget(self.load_button)
        self.save_button = QtWidgets.QToolButton(clicked=self.save_config)
        self.save_button.setIcon(qta.icon('fa.download'))
        top_row.addWidget(self.save_button)
        layout.addLayout(top_row)
<<<<<<< HEAD
        all_params = config.param.params()
=======
        # ``params`` has been deprecated in ``param``; use ``param`` directly
        # which behaves like a dictionary mapping parameter names to objects.
        all_params = config.param
>>>>>>> 1f68c526
        self.value_widgets = {}
        for category, params in config.categories:
            box = QtWidgets.QGroupBox(category)
            rows = QtWidgets.QVBoxLayout()
            for param_name in params:
                param_obj = all_params[param_name]
                row = QtWidgets.QHBoxLayout()
                label = ElidedLabel(param_obj.doc)
                label.setToolTip(param_obj.doc)
                if isinstance(param_obj, param.Number):
                    value_widget = QtWidgets.QDoubleSpinBox()
                    value_widget.setMinimum(param_obj.bounds[0])
                    value_widget.setMaximum(param_obj.bounds[1])
                    value_widget.setValue(getattr(config, param_name))
                    value_widget.valueChanged.connect(
                        functools.partial(self.set_numerical_value, param_name))
                if isinstance(param_obj, NumberWithUnit):
                    value_widget = QtWidgets.QDoubleSpinBox()
                    magnitude = param_obj.magnitude
                    value_widget.setMinimum(param_obj.bounds[0] / magnitude)
                    value_widget.setMaximum(param_obj.bounds[1] / magnitude)
                    value_widget.setValue(getattr(config, param_name) / magnitude)
                    value_widget.valueChanged.connect(
                        functools.partial(self.set_numerical_value_with_unit, param_name, magnitude))
                elif isinstance(param_obj, param.Boolean):
                    value_widget = QtWidgets.QCheckBox()
                    value_widget.setChecked(getattr(config, param_name))
                    value_widget.stateChanged.connect(
                        functools.partial(self.set_boolean_value, param_name, value_widget))
                elif isinstance(param_obj, (param.Selector)):
                    value_widget = QtWidgets.QComboBox()
                    value_widget.addItems([str(o) for o in param_obj.objects])
                    current = getattr(config, param_name)
                    if current in param_obj.objects:
                        value_widget.setCurrentIndex(param_obj.objects.index(current))
                    value_widget.currentIndexChanged.connect(
                        functools.partial(self.set_selector_value, param_name, param_obj.objects))
                value_widget.setToolTip(param_obj.doc)
                value_widget.setObjectName(param_name)
                self.value_widgets[param_name] = value_widget
                row.addWidget(label, stretch=1)
                row.addWidget(value_widget)
                if isinstance(param_obj, NumberWithUnit):
                    unit_label = QtWidgets.QLabel(param_obj.unit)
                    row.addWidget(unit_label)
                rows.addLayout(row)
            box.setLayout(rows)
            layout.addWidget(box)
        self.setLayout(layout)

    def value_changed(self, key, value):
        """Relay parameter updates coming from the Config object.
        Numeric parameters are scaled by their unit magnitude; non‑numeric
        (e.g. Selector / Boolean) are forwarded unchanged."""
        if key not in self.value_widgets:
            return

<<<<<<< HEAD
        param_obj  = self.config.param.params()[key]
=======
        # Access parameter objects via ``param`` to avoid using the deprecated
        # ``params`` method
        param_obj  = self.config.param[key]
>>>>>>> 1f68c526
        magnitude  = getattr(param_obj, 'magnitude', 1)

        # Only scale numeric values; leave strings / bools intact
        if isinstance(value, (int, float)):
            self.value_changed_signal.emit(key, value / magnitude)
        else:
            self.value_changed_signal.emit(key, value)

    @QtCore.pyqtSlot('QString', object)
    def display_changed_value(self, key, value):
        box = self.findChild(QtWidgets.QCheckBox, key)
        if box is not None:
            box.setChecked(bool(value))
            return
        combo = self.findChild(QtWidgets.QComboBox, key)
        if combo is not None:
            index = combo.findText(str(value))
            if index >= 0:
                combo.setCurrentIndex(index)
            return

    def set_numerical_value(self, name, value):
        setattr(self.config, name, value)

    def set_numerical_value_with_unit(self, name, magnitude, value):
        setattr(self.config, name, value * magnitude)

    def set_boolean_value(self, name, widget):
        setattr(self.config, name, widget.isChecked())

    def set_selector_value(self, name, options, index):
        if 0 <= index < len(options):
            setattr(self.config, name, options[index])


    def save_config(self):
        filename, _ = QtWidgets.QFileDialog.getSaveFileName(self, "Save configuration",
                                                            filter='Configuration files (*.yaml)',
                                                            options=QtWidgets.QFileDialog.DontUseNativeDialog)
        if filename:
            try:
                self.config.to_file(filename)
            except Exception as ex:
                err = f'Could not save configuration to file "{filename}"'
                logging.getLogger(__name__).exception(err)
                QtWidgets.QMessageBox.warning(self, 'Saving failed', err + '\n' + str(ex), QtWidgets.QMessageBox.Ok)

    def load_config(self):
        filename, _ = QtWidgets.QFileDialog.getOpenFileName(self, "Load configuration",
                                                            filter='Configuration files (*.yaml)',
                                                            options=QtWidgets.QFileDialog.DontUseNativeDialog)
        if filename:
            try:
                self.config.from_file(filename)
            except Exception as ex:
                err = f'Could not load configuration from file "{filename}"'
                logging.getLogger(__name__).exception(err)
                QtWidgets.QMessageBox.warning(self, 'Loading failed', err + '\n' + str(ex), QtWidgets.QMessageBox.Ok)<|MERGE_RESOLUTION|>--- conflicted
+++ resolved
@@ -1006,13 +1006,9 @@
         self.save_button.setIcon(qta.icon('fa.download'))
         top_row.addWidget(self.save_button)
         layout.addLayout(top_row)
-<<<<<<< HEAD
-        all_params = config.param.params()
-=======
         # ``params`` has been deprecated in ``param``; use ``param`` directly
         # which behaves like a dictionary mapping parameter names to objects.
         all_params = config.param
->>>>>>> 1f68c526
         self.value_widgets = {}
         for category, params in config.categories:
             box = QtWidgets.QGroupBox(category)
@@ -1070,13 +1066,9 @@
         if key not in self.value_widgets:
             return
 
-<<<<<<< HEAD
-        param_obj  = self.config.param.params()[key]
-=======
         # Access parameter objects via ``param`` to avoid using the deprecated
         # ``params`` method
         param_obj  = self.config.param[key]
->>>>>>> 1f68c526
         magnitude  = getattr(param_obj, 'magnitude', 1)
 
         # Only scale numeric values; leave strings / bools intact
