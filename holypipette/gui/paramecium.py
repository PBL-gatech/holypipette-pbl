--- conflicted
+++ resolved
@@ -11,12 +11,8 @@
 
 from holypipette.controller import TaskController
 from holypipette.interface.paramecium import ParameciumInterface
-<<<<<<< HEAD
+from holypipette.vision.paramecium_tracking import where_is_paramecium
 from holypipette.gui.manipulator import ManipulatorGui
-=======
-from holypipette.vision.paramecium_tracking import where_is_paramecium
-
->>>>>>> b79781d5
 
 class ParameciumGui(ManipulatorGui):
 
@@ -27,15 +23,10 @@
         super(ParameciumGui, self).__init__(camera,
                                             pipette_interface=pipette_interface,
                                             with_tracking=False)
-<<<<<<< HEAD
         self.paramecium_interface = ParameciumInterface(pipette_interface)
-=======
         self.image_edit_funcs.append(self.track_paramecium)
         self.display_edit_funcs.append(self.show_paramecium)
         self.paramecium_position = (None, None, None, None, None)
-        self.paramecium_interface = ParameciumInterface(pipette_interface,
-                                                        patch_interface)
->>>>>>> b79781d5
         self.paramecium_interface.moveToThread(pipette_interface.thread())
         self.interface_signals[self.paramecium_interface] = (self.paramecium_command_signal,
                                                              self.paramecium_reset_signal)
@@ -47,22 +38,6 @@
 
         self.register_mouse_action(Qt.LeftButton, Qt.ShiftModifier,
                                    self.paramecium_interface.move_pipette_down)
-        '''
-        self.register_key_action(Qt.Key_F5, None,
-                                 self.paramecium_interface.store_paramecium_position)
-        self.register_key_action(Qt.Key_F6, None,
-                                 self.paramecium_interface.microdroplet_making)
-<<<<<<< HEAD
-        self.register_key_action(Qt.Key_F7, None,
-                                 self.paramecium_interface.paramecium_movement)
-        self.register_key_action(Qt.Key_F9, None,
-                                 self.paramecium_interface.paramecium_catching)
-        '''
-=======
-        # self.register_key_action(Qt.Key_F7, None,
-        #                          self.paramecium_interface.paramecium_movement)
-        # self.register_key_action(Qt.Key_F9, None,
-        #                          self.paramecium_interface.paramecium_catching)
 
     def track_paramecium(self, frame):
         result = where_is_paramecium(frame, 1/self.camera.scale_factor,
@@ -93,5 +68,4 @@
         painter.rotate(rotate_by)
         painter.drawEllipse(-width/scale, -height/scale, 2*width/scale, 2*height/scale)
         painter.drawPoint(0, 0)
-        painter.end()
->>>>>>> b79781d5
+        painter.end()