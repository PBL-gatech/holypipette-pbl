--- conflicted
+++ resolved
@@ -125,10 +125,6 @@
                                  self.interface.calibrate_manipulator2)
         self.register_key_action(Qt.Key_R, Qt.NoModifier,
                                  self.interface.recalibrate_manipulator)
-<<<<<<< HEAD
-
-=======
->>>>>>> c29fc916
         # Pipette selection
         number_of_units = len(self.interface.calibrated_units)
         for unit_number in range(number_of_units):
