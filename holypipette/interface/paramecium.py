--- conflicted
+++ resolved
@@ -11,17 +11,6 @@
     downsample = Number(1, bounds=(1, 32), doc='Downsampling factor for the image')
     min_gradient = NumberWithUnit(75, bounds=(0, 100), doc='Minimum gradient quantile for edge detection', unit='%')
     max_gradient = NumberWithUnit(98, bounds=(0, 100), doc='Maximum gradient quantile for edge detection', unit='%')
-<<<<<<< HEAD
-    blur_size = NumberWithUnit(15, bounds=(0, 100), doc='Gaussian blurring size', unit='µm')
-    minimum_contour = NumberWithUnit(200, bounds=(0, 1000), doc='Minimum contour length', unit='µm')
-    min_length = NumberWithUnit(75, bounds=(0, 1000), doc='Minimum length ellipsis', unit='µm')
-    max_length = NumberWithUnit(150, bounds=(0, 1000), doc='Maximum length for ellipsis', unit='µm')
-    min_width = NumberWithUnit(40, bounds=(0, 1000), doc='Minimum width for ellipsis', unit='µm')
-    max_width = NumberWithUnit(55, bounds=(0, 1000), doc='Maximum width for ellipsis', unit='µm')
-    max_displacement = NumberWithUnit(100, bounds=(0, 1000), doc='Maximum displacement over one frame', unit='µm')
-    autofocus_size = NumberWithUnit(150, bounds=(0, 1000), doc='Size of bounding box for autofocus', unit='µm')
-    autofocus_sleep = NumberWithUnit(0.1, bounds=(0, 1), doc='Sleep time autofocus', unit='s')
-=======
     blur_size = NumberWithUnit(5, bounds=(0, 100), doc='Gaussian blurring size', unit='µm')
     minimum_contour = NumberWithUnit(100, bounds=(0, 1000), doc='Minimum contour length', unit='µm')
     min_length = NumberWithUnit(65, bounds=(0, 1000), doc='Minimum length ellipsis', unit='µm')
@@ -29,7 +18,11 @@
     min_width = NumberWithUnit(30, bounds=(0, 1000), doc='Minimum width for ellipsis', unit='µm')
     max_width = NumberWithUnit(60, bounds=(0, 1000), doc='Maximum width for ellipsis', unit='µm')
     max_displacement = NumberWithUnit(200, bounds=(0, 1000), doc='Maximum displacement over one frame', unit='µm')
->>>>>>> 26003956
+    autofocus_size = NumberWithUnit(150, bounds=(0, 1000),
+                                    doc='Size of bounding box for autofocus',
+                                    unit='µm')
+    autofocus_sleep = NumberWithUnit(0.1, bounds=(0, 1),
+                                     doc='Sleep time autofocus', unit='s')
 
     # Automatic experiment
     minimum_stop_time = NumberWithUnit(300, bounds=(0, 5000), doc='Time before starting automation', unit='s')
