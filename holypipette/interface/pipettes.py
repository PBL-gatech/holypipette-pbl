# coding=utf-8
import pickle
import os

import numpy as np

from holypipette.interface import TaskInterface, command, blocking_command
from holypipette.devices.manipulator.calibratedunit import CalibratedUnit, CalibratedStage, CalibrationConfig
from holypipette.devices.cellsorter import CalibratedCellSorter
import time

from holypipette.devices.manipulator.microscope import Microscope

class PipetteInterface(TaskInterface):
    '''
    Controller for the stage, the microscope, a pipette, and the cell sorter.
    '''

    def __init__(self, stage, microscope: Microscope, camera, unit, cellsorterManip, cellsorterController,
                 config_filename='calibration.pickle'):
        super().__init__()
        self.microscope = microscope
        self.camera = camera
        # Create a common calibration configuration for all stages/manipulators
        self.calibration_config = CalibrationConfig(name='Calibration')
        self.calibrated_stage = CalibratedStage(stage, None, microscope, camera,
                                                config=self.calibration_config)
        self.calibrated_unit = CalibratedUnit(unit,
                                                self.calibrated_stage,
                                                microscope,
                                                camera,
                                                config=self.calibration_config)
        self.calibrated_cellsorter = CalibratedCellSorter(cellsorterManip, cellsorterController, self.calibrated_stage, microscope, camera)

        if config_filename is not None:
            #read calibration from file
            if os.path.isfile(config_filename):
                with open(config_filename, 'rb') as f:
                    cal = pickle.load(f)
                    self.calibrated_unit.load_configuration(cal['manip'])
                    self.calibrated_stage.load_configuration(cal['stage'])

                    print('Loaded calibration from file!')
                    print('Manipulator calibration:')
                    print(cal['manip'])
                    print('Stage calibration:')
                    print(cal['stage'])
            else:
                pass
            # print('No calibration file found, need to calibrate before usage!')


        self.cleaning_bath_position = None
        self.contact_position = None
        self.rinsing_bath_position = None
        self.paramecium_tank_position = None
        self.timer_t0 = time.time()
        self.pos_before_raise = None

    def connect(self, main_gui):
        pass #TODO: unused?

    @blocking_command(category='Manipulators',
             description='Move to a repeatable position in the z axis (eliminate backlash)',
             task_description='Moving to a repeatable position in the z axis',
             default_arg=10)
    def fix_backlash(self, none):
        self.execute(self.microscope.fix_backlash)


    @command(category='Manipulators',
             description='Record a calibration point at the current position',
             default_arg=10)
    def record_cal_point(self, none):
        self.calibrated_unit.record_cal_point()
    
    @command(category='Manipulators',
             description='Finish calibration',
             default_arg=10)
    def finish_calibration(self, none):
        self.calibrated_unit.finish_calibration()

    @command(category='Manipulators',
             description='Move pipette in x direction by {:.0f}μm',
             default_arg=10)
    def move_pipette_x(self, distance):
        self.calibrated_unit.relative_move(distance, axis=0)

    

    @command(category='Manipulators',
                description='Write current calibration to file')
    def write_calibration(self):
        if not self.calibrated_stage.calibrated:
            raise RuntimeError('Stage not calibrated')
        if not self.calibrated_unit.calibrated:
            raise RuntimeError('Manipulator not calibrated')
        
        with open('calibration.pickle', 'wb') as f:
            pickle.dump({'manip': self.calibrated_unit.save_configuration(),
                         'stage': self.calibrated_stage.save_configuration()}, f)
            
    @command(category='Manipulators',
                description='recalibrate manipulator offset while preserving matrix')
    def recalibrate_manipulator(self):
        self.calibrated_unit.recalibrate_pipette()
            
    @command(category='Manipulators',
             description='Move pipette in y direction by {:.0f}μm',
             default_arg=10)
    def move_pipette_y(self, distance):
        self.calibrated_unit.relative_move(distance, axis=1)

    @command(category='Manipulators',
             description='Move pipette in z direction by {:.0f}μm',
             default_arg=-1000)
    def move_pipette_z(self, distance):
        self.calibrated_unit.relative_move(distance, axis=2)

    @command(category='Manipulators',
             description='Move pipette in xyz direction by {:.0f}μm',
             default_arg=-500)
    def move_pipette_xyz(self, distance):
        # currently utilized for automatic safe space saving
        angle = (np.radians(25))
        distance = np.array([distance*np.cos(angle),0,distance*np.sin(angle)])
        self.calibrated_unit.relative_move(distance)
        
    @command(category='Microscope',
             description='Move microscope by {:.0f}μm',
             default_arg=-1000)
    def move_microscope(self, distance):
        # self.info(f'Moving microscope by {distance}μm')
        self.microscope.relative_move(distance)

    @command(category='Microscope',
             description='Set the position of the floor (cover slip)',
             success_message='Cover slip position stored')
    def set_floor(self):
        self.microscope.floor_Z = self.microscope.position()/5.0
        self.info(f'Cell plane position set to {self.microscope.floor_Z}')

    @command(category='Stage',
             description='Move stage vertically by {:.0f}μm',
             default_arg=-50)
    def move_stage_vertical(self, distance):
        self.calibrated_stage.relative_move(distance, axis=1)

    @command(category='Stage',
             description='Move stage horizontally by {:.0f}μm',
             default_arg=10)
    def move_stage_horizontal(self, distance):
        self.calibrated_stage.relative_move(distance, axis=0)

    @blocking_command(category='Stage',
                      description='Calibrate stage only',
                      task_description='Calibrating stage')
    def calibrate_stage(self):
        self.execute([self.calibrated_stage.calibrate])

    @blocking_command(category='Manipulators',
                      description='Calibrate manipulator',
                      task_description='Calibrating manipulator')
    def calibrate_manipulator(self):
        self.execute([self.calibrated_unit.calibrate_pipette])
    @blocking_command(category='Manipulators',
                        description='Home the manipulator',
                        task_description='Homing the manipulator')
    def Home_manipulator(self):
        self.execute([self.calibrated_unit.home])
        
    @blocking_command(category='Manipulators',
                     description = 'Center the Pipette',
                      task_description='Centering the Pipette')
    def center_pipette(self):
        self.execute([self.calibrated_unit.center_pipette])
    @blocking_command(category='Manipulators and Stage',
                      description='Follow stage',
                        task_description='Following the stage')
    def follow_stage(self):
        self.execute([self.calibrated_unit.follow_stage])
<<<<<<< HEAD
=======

    @blocking_command(category='Stage',
                        description='focus the stage',
                        task_description='Focusing the stage')
    def focus_stage(self):
        self.execute([self.calibrated_stage.focus])
        
>>>>>>> 552014f0
    @blocking_command(category='Manipulators',
                      description='Focus the pipette',
                      task_description='Calibrating manipulator')
    def focus_pipette(self):
        self.execute([self.calibrated_unit.autofocus_pipette])

    @blocking_command(category='Manipulators',
                     description='Move pipette to position',
                     task_description='Moving to position with safe approach')
    def move_pipette(self, xy_position):
        x, y = xy_position
        position = np.array([x, y, self.microscope.position()])
        self.debug('asking for safe move to {}'.format(position))
        self.execute(self.calibrated_unit.safe_move, argument=position)

    @blocking_command(category='Manipulators',
                    description='Raise the pipette high enough to insert the coverslip',
                    task_description='Raising the pipette high enough to insert the coverslip')
    def raise_pipette(self, raise_distance = 1000):
        if self.pos_before_raise is None:
            self.pos_before_raise = self.calibrated_unit.dev.position()
            position = np.array([self.pos_before_raise[0], self.pos_before_raise[1], 0])
            self.execute(self.calibrated_unit.absolute_move, argument=position)
        else:
            raise RuntimeError('Pipette already raised')

    @blocking_command(category='Manipulators',
                description='Lower the pipette after inserting the coverslip',
                task_description='Lowering the pipette after inserting the coverslip')
    def lower_pipette(self):
        if self.pos_before_raise is not None:
            self.execute(self.calibrated_unit.absolute_move, argument=self.pos_before_raise)
            self.pos_before_raise = None
        else:
            raise RuntimeError('Pipette not raised')
        
    @blocking_command(category='Cell Sorter',
                    description='calibrate the cell sorter',
                    task_description='Calibrating the cell sorter')
    def calibrate_cell_sorter(self):
        self.execute(self.calibrated_cellsorter.calibrate)

    @blocking_command(category='Manipulators',
                     description='Move stage to position',
                     task_description='Moving stage to position')
    def move_stage(self, xy_position):
        x, y = xy_position
        position = np.array([x, y])
        self.debug('asking for reference move to {}'.format(position))
        self.execute(self.calibrated_stage.reference_relative_move, argument=-position) # compensatory move


    @blocking_command(category='Microscope',
                      description='Go to the floor (cover slip)',
                      task_description='Go to the floor (cover slip)')
    def go_to_floor(self):
        if self.microscope.floor_Z is None:
            raise RuntimeError("Coverslip floor must be set.")
        self.execute(self.microscope.move_to_floor)<|MERGE_RESOLUTION|>--- conflicted
+++ resolved
@@ -179,8 +179,6 @@
                         task_description='Following the stage')
     def follow_stage(self):
         self.execute([self.calibrated_unit.follow_stage])
-<<<<<<< HEAD
-=======
 
     @blocking_command(category='Stage',
                         description='focus the stage',
@@ -188,7 +186,6 @@
     def focus_stage(self):
         self.execute([self.calibrated_stage.focus])
         
->>>>>>> 552014f0
     @blocking_command(category='Manipulators',
                       description='Focus the pipette',
                       task_description='Calibrating manipulator')
