--- conflicted
+++ resolved
@@ -339,8 +339,6 @@
         except Exception as e:
             self.error(f"Error in absolute_move: {e}")
         
-<<<<<<< HEAD
-=======
     def relative_move_group(self, pos, axis, speed=None):
         '''Moves the device axis by relative amount pos in um.
         Parameters
@@ -348,7 +346,7 @@
         axis : axis number starting at 0; if None, all XYZ axes
         pos : position shift in um.
         '''
-        self.abort_if_requested()
+        # self.abort_if_requested()
         if axis == 1:
             self._sendCmd(SerialCommands.SET_X_Y_POS_REL.format(pos, 0))
         if axis == 2:
@@ -356,7 +354,6 @@
         if axis == 3:
             absZCmd = self.position(3) + pos
             self.absolute_move(absZCmd, 3)
->>>>>>> fe777ab4
 
     def relative_move_group(self, x, axes, speed=None):
         '''
