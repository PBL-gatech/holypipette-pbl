'''
Camera for a PCO Panda Camera
'''
import numpy as np

from . import *
import warnings
import pco
<<<<<<< HEAD
from holypipette.deepLearning.pipetteFinder import PipetteFinder
from holypipette.deepLearning.pipetteFocuser import PipetteFocuser
=======
>>>>>>> 552014f0


try:
    import cv2
except ImportError:
    warnings.warn('OpenCV is not installed.')

# ? See __init__.py for the following line
# __all__ = ['PcoCamera']


class PcoCamera(Camera):
    '''A camera class for the PCO Panda microscope camera.
       more info on the camera can be found here: https://www.pco.de/fileadmin/fileadmin/user_upload/pco-manuals/pco.panda_manual.pdf
    '''

    PCO_RECORDER_LATEST_IMAGE = 0xFFFFFFFF

    def __init__(self, width: int = 1280, height: int = 1280):
        super().__init__()

        self.width = width # update superclass img width / height vars
        self.height = height
        self.auto_normalize = False

        #setup the pco camera for continuous streaming
        self.cam = pco.Camera()

        print(f"CAMERA {self.cam}")

        # self.ca .sdk.set_timestamp_mode('binary & ascii')
        config = {'exposure time': 5e-3,
                    'roi': (385, 385, 1664, 1664),
                    'timestamp': 'off',
                    'trigger': 'auto sequence',
                    'acquire': 'auto',
                    'metadata': 'on',
                    'binning': (1, 1)}

        self.cam.configuration = config

        self.cam.record(number_of_images = 10, mode='ring buffer') #use "ring buffer" mode for continuous streaming from camera
        self.cam.wait_for_first_image()

        self.frameno = None

        self.currExposure = 0

        self.upperBound = 255
        self.lowerBound = 0

        self.last_frame_time = None
        self.fps = 0



        self.normalize() #normalize image on startup

        self.start_acquisition() #start thread that updates camera gui

    def set_exposure(self, value: float) -> None:
        self.cam.set_exposure_time(value / 1000)

    def get_exposure(self):
        '''return the exposure time of the camera in ms
        '''
        exposure = self.cam.get_exposure_time() # this is in seconds
        self.currExposure = exposure
        return exposure * 1000 #convert to ms

    def close(self):
        if self.cam:
            self.cam.stop()
            self.cam.close()

    def reset(self) -> None:
        self.cam.close()
        self.cam = pco.Camera()
        
        config = {'exposure time': 10e-3,
                    'roi': (0, 0, 2048, 2048),
                    'timestamp': 'off',
                    'pixel rate': 500_000_000,
                    'trigger': 'auto sequence',
                    'acquire': 'auto',
                    'metadata': 'on',
                    'binning': (1, 1)}
        self.cam.configuration = config

        self.cam.record(number_of_images=10, mode='ring buffer')
        self.cam.wait_for_first_image()

    def normalize(self, img = None) -> None:

        if not self.auto_normalize:
            print("NORMALIZING")   

        # print(f"BEFORE IMAGE: {img}")
        if img is None:
            img = self.get_16bit_image()
            # print(f"IMAGE after get_16bit_image: {img}")
            # print(type(img))
        # print(f"AFTER IMAGE: {img}")
        #is there a better way to do this?
        #maybe 2 stdevs instead?
        self.lowerBound = img.min()
        self.upperBound = img.max()

    def autonormalize(self,flag = None):
        self.auto_normalize = flag
        return self.auto_normalize

    def get_frame_no(self) -> int:
        return self.frameno
        
    def get_16bit_image(self) -> np.ndarray:
        '''get a 16 bit color image from the camera (no normalization)
           this compares to raw_snap which returns a 8 bit image with normalization
        '''
        # if self.frameno == self.cam.rec.get_status()['dwProcImgCount'] and self.lastFrame is not None:
        #     return self.lastFrame
        # else:
        # print('-----get 16 bit image----- PcoCamera.py')
        self.frameno = self.cam.rec.get_status()['dwProcImgCount']
        # self.get_frame_rate()
        
        try:
            # print(f"IMAGE NUMBER: {PcoCamera.PCO_RECORDER_LATEST_IMAGE}")
            # img, meta = self.cam.image(PcoCamera.PCO_RECORDER_LATEST_IMAGE)
            # this is the line that is causing an error if pco <= 2.1.2
            img, meta = self.cam.image(image_number=PcoCamera.PCO_RECORDER_LATEST_IMAGE)
            self.lastFrame = img
            # logging.debug(f"Got image from camera: {datetime.now()}")
            # print(meta)
        except Exception as e:
            print(f"ERROR in get_16bit_image: {e}")
            return self.last_frame # there was an error grabbing the most recent frame

        return img

    def raw_snap(self):
        '''
        Returns the current image (8 bit color, with normalization).
        This is a blocking call (wait until next frame is available)
        '''
        img = self.get_16bit_image()

        if self.auto_normalize:
            # print("AutoNormalizing")
            self.normalize(img)

        if img is None:
            return None

        # apply upper / lower bounds (normalization)
        span = np.maximum(self.upperBound - self.lowerBound, 1)  # Avoid division by zero

        img = np.clip((img.astype(np.float32) - self.lowerBound) / span * 255, 0, 255).astype(np.uint8)

        # resize if needed
        if self.width != None and self.height != None:
            img = cv2.resize(img, (self.width, self.height), interpolation = cv2.INTER_LINEAR)

        return img<|MERGE_RESOLUTION|>--- conflicted
+++ resolved
@@ -6,11 +6,6 @@
 from . import *
 import warnings
 import pco
-<<<<<<< HEAD
-from holypipette.deepLearning.pipetteFinder import PipetteFinder
-from holypipette.deepLearning.pipetteFocuser import PipetteFocuser
-=======
->>>>>>> 552014f0
 
 
 try:
