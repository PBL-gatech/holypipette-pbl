'''
A generic camera class

TODO:
* A stack() method which takes a series of photos along Z axis
'''
from __future__ import print_function
import collections
import os
import datetime
import time
import threading
import imageio
import logging
<<<<<<< HEAD
# from holypipette.deepLearning.cellSegmentor import CellSegmentor2
=======
from holypipette.deepLearning.cellSegmentor import CellSegmentor2
from holypipette.deepLearning.pipetteFinder import PipetteFinder
>>>>>>> fe777ab4

import numpy as np
from PIL import Image, ImageDraw, ImageFont
from scipy.ndimage.filters import gaussian_filter
# from scipy.ndimage import fourier_gaussian
import warnings
import traceback
from scipy.optimize import brentq
try:
    import cv2
except:
    warnings.warn('OpenCV not available')

__all__ = ['Camera', 'FakeCamera', 'RecordedVideoCamera']


class FileWriteThread(threading.Thread): # saves frames individually
    def __init__(self, *args, **kwds):
        self.queue = kwds.pop('queue')
        self.debug_write_delay = kwds.pop('debug_write_delay', 0)
        self.directory = kwds.pop('directory')
        self.file_prefix = kwds.pop('file_prefix')
        self.skip_frames = kwds.pop('skip_frames', 0)
        threading.Thread.__init__(self, *args, **kwds)
        self.first_frame = None
        self.start_time = None
        self.last_report = None
        self.written_frames = 0
        self.running = True
        self.skipped = -1

    def write_frame(self):
        frame_number, creation_time, elapsed_time, frame = self.queue.popleft()
        if frame_number is None:
            # Marker for end of recording
            return False
        
        # Make all frame numbers relative to the first frame
        if self.first_frame is None:
            self.first_frame = frame_number
            self.start_time = time.time()
            self.last_report = self.start_time
        frame_number -= self.first_frame
        # If desired, skip frames
        self.skipped += 1
        if self.skipped >= self.skip_frames:
            self.skipped = -1
            fname = os.path.join(self.directory, '{}_{:05d}.tiff'.format(self.file_prefix, frame_number))
            with imageio.get_writer(fname, software='holypipette') as writer:
                writer.append_data(frame, meta={'datetime': creation_time,
                                                'description': 'Time since start of recording: {}'.format(repr(elapsed_time))})
            self.written_frames += 1
            time.sleep(self.debug_write_delay)
            if time.time() - self.last_report > 1:
                frame_rate = self.written_frames / (time.time() - self.last_report)
                print('Writing {:.1f} fps (total frames written: {})'.format(frame_rate, frame_number))
                self.last_report = time.time()
                self.written_frames = 0

        return True

    def run(self):
        self.running = True
        if not os.path.exists(self.directory):
            os.makedirs(self.directory)
        
        while self.running:
            try:
                if len(self.queue) > self.queue.maxlen // 2:
                    print('WARNING: FileWriteThread queue is getting full ({}/{})'.format(len(self.queue),
                                                                                          self.queue.maxlen))
                if not self.write_frame():
                    break
            except IndexError:
                # queue is emtpy, wait
                time.sleep(0.01)
                # TODO: Store image metadata to file as well?

        if len(self.queue):
            print('Still need to write {} images to disk.'.format(len(self.queue)))
            while len(self.queue):
                if not self.write_frame():
                    break


class AcquisitionThread(threading.Thread):
    def __init__(self, camera, queues, raw_queues):
        self.camera = camera
        self.queues = queues
        self.raw_queues = raw_queues
        self.running = True
        
        self.last_frame_time = None
        self.fps = 0

        threading.Thread.__init__(self, name='image_acquire_thread')

    def get_frame_rate(self):
        # * A way to calculate FPS
        current_time = time.time()
        if self.last_frame_time is not None:
            self.fps = 1.0 / (current_time - self.last_frame_time)
        self.last_frame_time = current_time

        return self.fps

    def run(self):
        self.running = True

        start_time = time.time()

        last_report = start_time
        acquired_frames = 0
        last_frame = 0
        while self.running:
            snap_time = time.time()
            try:
                raw, processed = self.camera.snap()
            except Exception as ex:
                print('something went wrong acquiring an image, waiting for 100ms: ')
                traceback.print_exception(type(ex), ex, ex.__traceback__)

                time.sleep(.1)
                continue
            # Put image into queues for disk storage and display
            for queue in self.queues:
                queue.append((last_frame, datetime.datetime.now(), snap_time - start_time, processed))
            for queue in self.raw_queues:
                queue.append((last_frame, datetime.datetime.now(), snap_time - start_time, raw))

            # logging.debug(f"FPS in Acquisition Thread: {self.get_frame_rate():.2f}")

            last_frame += 1
            acquired_frames += 1
            if snap_time - last_report > 1:
                # frame_rate = acquired_frames / (snap_time - last_report)
                # logging.warning('Acquiring {:.1f} fps'.format(frame_rate))
                last_report = snap_time
                acquired_frames = 0
        
        # Put the end marker into the queues
        for queue in self.queues:
            queue.append((None, None, None, None))


class Camera(object):
    """
    Base class for all camera devices. At the end of the initialization, derived classes need to
    call self.start_acquisition() to start the thread that continously acquires images from the
    camera.
    """
    def __init__(self):
        super(Camera, self).__init__()
        self._file_queue = None
        self._last_frame_queue = collections.deque(maxlen=1)
        self.raw_frame_queue = collections.deque(maxlen=1)
        self._acquisition_thread = None
        self._file_thread = None
        self._debug_write_delay = 0
        self.width = 1000
        self.height = 1000
        self.flipped = False # Horizontal flip
        self.auto_normalize = False

        self.stop_show_time = 0
        self.point_to_show = None
        self.cell_list = []
        
        self.last_frame_time = None
        self.fps = 0

<<<<<<< HEAD
        # self.Cellseg = CellSegmentor2()
=======
        self.Cellseg = CellSegmentor2()
        self.pipdetector = PipetteFinder()
>>>>>>> fe777ab4
        # testing flag
        

    def show_point(self, point, color=(255, 0, 0), radius=10, duration=1.5, show_center=False):
        self.point_to_show = [point, radius, color, show_center]
        self.stop_show_time = time.time() + duration

    def start_acquisition(self):
        self._acquisition_thread = AcquisitionThread(camera=self,
                                                     queues=[self._last_frame_queue],
                                                     raw_queues=[self.raw_frame_queue])
        self._acquisition_thread.start()

    def stop_acquisition(self):
        self._acquisition_thread.running = False

    def start_recording(self, directory='', file_prefix='', skip_frames=0, queue_size=1000):
        if len(self._acquisition_thread.queues) > 1:
            del self._acquisition_thread.queues[1]
        self._file_queue = collections.deque(maxlen=queue_size)
        self._acquisition_thread.queues.append(self._file_queue)
        self._file_thread = FileWriteThread(queue=self._file_queue,
                                            directory=directory,
                                            file_prefix=file_prefix,
                                            skip_frames=skip_frames,
                                            debug_write_delay=self._debug_write_delay)
        self._file_thread.start()

    def stop_recording(self):
        if self._file_thread:
            self._file_thread.running = False

    def flip(self):
        self.flipped = not self.flipped


    def segment(self, img, cell, label):

        mask = self.Cellseg.segment(image = img, input_point = cell, input_label = label)
        # print("mask shape: ", mask.shape)
        return mask
    
    def mask_test(self, mask,cell,img):
        if mask is not None:
            # save the image to a directory once for each unique cell coordinates
            mask_dir = r'C:\Users\sa-forest\Documents\GitHub\holypipette-pbl\holypipette\devices\camera\FakeMicroscopeImgs\mask_images'
            if not os.path.exists(mask_dir):
                os.makedirs(mask_dir)
            filename = f'mask_cell_{cell[0]}_{cell[1]}.png'
            filepath = os.path.join(mask_dir, filename)
            if not os.path.exists(filepath):
                cv2.imwrite(filepath, mask * 255)  # multiply by 255 to convert boolean mask to visible image
            filename = f'raw_{cell[0]}_{cell[1]}.png'
            filepath = os.path.join(mask_dir, filename)
            if not os.path.exists(filepath):
                cv2.imwrite(filepath, img)

    # def inpaint(self, img, mask):

    def preprocess(self, input_img):
        img = input_img.copy()

        # Draw pipette location if needed.
        if self.point_to_show and time.time() - self.stop_show_time < 0:
            img = cv2.circle(img, self.point_to_show[0], self.point_to_show[1], self.point_to_show[2], 3)
            if self.point_to_show[3]:
                img = cv2.circle(img, self.point_to_show[0], 2, self.point_to_show[2], 3)

        # Process each cell's segmentation.
        for cell_coords, cell_img in self.cell_list:
            # cell_coords is assumed to be a 2D coordinate [x, y] in full-image space.
            x, y = cell_coords[0], cell_coords[1]
            if not (0 <= x < self.width and 0 <= y < self.height):
                continue  # Skip if the cell is offscreen.

            # Attempt to detect the pipette.
            pip_result = self.pipdetector.find_pipette(img)
            pipette_x, pipette_y = (None, None)
            if pip_result is not None:
                pipette_x, pipette_y = pip_result

            # Only attempt inpainting if a pipette was found AND it is near the cell.
            # "Near" means within 50 pixels in both x and y.
            final_mask = None
            if pipette_x is not None and pipette_y is not None:
                logging.debug(f"pipette found at {pipette_x}, {pipette_y}")
                if abs(cell_coords[0] - pipette_x) <= 50 and abs(cell_coords[1] - pipette_y) <= 50:
                    logging.debug(f"pipette is near cell at {cell_coords[0]}, {cell_coords[1]}")
                    # Crop a 256x256 patch around the pipette.
                    y1 = int(pipette_y - 128)
                    y2 = int(pipette_y + 128)
                    x1 = int(pipette_x - 128)
                    x2 = int(pipette_x + 128)
                    pip_img = img[y1:y2, x1:x2]
                    
                    # Only proceed if the cropped patch is exactly 256x256.
                    if pip_img.shape[0] == 256 and pip_img.shape[1] == 256:
                        # Convert pip_img to RGB if needed.
                        if len(pip_img.shape) == 2 or (len(pip_img.shape) == 3 and pip_img.shape[2] == 1):
                            pip_img = cv2.cvtColor(pip_img, cv2.COLOR_GRAY2RGB)
                        
                        # Use the center of the patch as the segmentation input point.
                        pip_point = np.array([[128, 128]], dtype=np.float32)
                        pip_label = np.array([1], dtype=np.int32)
                        pipmask = self.segment(pip_img, pip_point, pip_label)
                        
                        # For the cell template, which comes from add_cell it is 256x256,
                        # so we assume cell_img is already the 256x256 template.
                        if len(cell_img.shape) == 2 or (len(cell_img.shape) == 3 and cell_img.shape[2] == 1):
                            cell_img_rgb = cv2.cvtColor(cell_img, cv2.COLOR_GRAY2RGB)
                        else:
                            cell_img_rgb = cell_img
                            
                        cell_center = np.array([[cell_img_rgb.shape[1] // 2, cell_img_rgb.shape[0] // 2]], dtype=np.float32)
                        cell_label = np.array([1], dtype=np.int32)
                        cellmask = self.segment(cell_img_rgb, cell_center, cell_label)
                        
                        if pipmask is not None and cellmask is not None:
                            # Convert masks to 8-bit binary images.
                            if pipmask.dtype != np.uint8:
                                pipmask = (pipmask * 255).astype(np.uint8)
                            _, pipmask_bin = cv2.threshold(pipmask, 127, 255, cv2.THRESH_BINARY)
                            
                            if cellmask.dtype != np.uint8:
                                cellmask = (cellmask * 255).astype(np.uint8)
                            _, cellmask_bin = cv2.threshold(cellmask, 127, 255, cv2.THRESH_BINARY)
                            
                            # Resize the pipette mask to match the cell mask if needed.
                            if pipmask_bin.shape != cellmask_bin.shape:
                                pipmask_bin = cv2.resize(pipmask_bin, (cellmask_bin.shape[1], cellmask_bin.shape[0]), interpolation=cv2.INTER_NEAREST)
                            
                            # Inpaint the cell mask using the pipette mask as the inpainting region.
                            inpaint_radius = 3  # Adjust this parameter as necessary.
                            inpainted_mask = cv2.inpaint(cellmask_bin, pipmask_bin, inpaint_radius, cv2.INPAINT_TELEA)
                            
                            # Optionally, visualize the inpainted contours.
                            inpainted_contours, _ = cv2.findContours(inpainted_mask, cv2.RETR_EXTERNAL, cv2.CHAIN_APPROX_SIMPLE)
                            cv2.drawContours(img, inpainted_contours, -1, (255, 0, 0), thickness=1)
                            
                            final_mask = inpainted_mask
                            self.mask_test(final_mask, cell_coords, img)

            # If inpainting was not performed, segment the full image.
            if final_mask is None:
                logging.debug(f'inpaint failed, segmenting full image')
                # Ensure the full image is in RGB.
                if len(img.shape) == 2 or (len(img.shape) == 3 and img.shape[2] == 1):
                    rgbimg = cv2.cvtColor(img, cv2.COLOR_GRAY2RGB)
                else:
                    rgbimg = img
                
                cell_point_full = np.array(cell_coords, dtype=np.float32).reshape(1, 2)
                label_full = np.array([1], dtype=np.int32)
                mask = self.segment(rgbimg, cell_point_full, label_full)
            else:
                mask = final_mask

<<<<<<< HEAD
            # mask = self.segment(rgbimg, cell_2d, label)
            # if mask is not None:
            #     # Ensure mask is of type uint8.
            #     if mask.dtype != 'uint8':
            #         mask = mask.astype('uint8')
            #     contours, _ = cv2.findContours(mask, cv2.RETR_EXTERNAL, cv2.CHAIN_APPROX_SIMPLE)
                
            #     # Compute the total area of all detected contours.
            #     total_area = sum(cv2.contourArea(c) for c in contours)
            #     image_area = self.width * self.height
                
            #     # Only draw the contours if the mask's area is within an acceptable range.
            #     # Here, if the mask area is more than 10% of the original image area, skip drawing.
            #     if total_area > 0.1 * image_area:
            #         continue

            #     # Draw the segmentation contours and a circle at the cell location.
            #     cv2.drawContours(img, contours, -1, (0, 255, 0), thickness=1)
            img = cv2.circle(img, (int(x), int(y)), 10, (0, 255, 0), 3)
   
        # # # testing if mask is working
        # if mask is not None:
    
        #     test = mask
        #     # save the image to a directory once for each unique cell coordinates
        #     mask_dir = r'C:\Users\sa-forest\Documents\GitHub\holypipette-pbl\holypipette\devices\camera\FakeMicroscopeImgs\mask_images'
        #     if not os.path.exists(mask_dir):
        #         os.makedirs(mask_dir)
        #     filename = f'mask_cell_{cell[0]}_{cell[1]}.png'
        #     filepath = os.path.join(mask_dir, filename)
        #     if not os.path.exists(filepath):
        #         cv2.imwrite(filepath, mask * 255)  # multiply by 255 to convert boolean mask to visible image
        #     filename = f'raw_{cell[0]}_{cell[1]}.png'
        #     filepath = os.path.join(mask_dir, filename)
        #     if not os.path.exists(filepath):
        #         cv2.imwrite(filepath, img)
        
        # else :
    
        # correction for flipped image from bgr to rgb
=======
            if mask is not None:
                if mask.dtype != np.uint8:
                    mask = mask.astype(np.uint8)
                contours, _ = cv2.findContours(mask, cv2.RETR_EXTERNAL, cv2.CHAIN_APPROX_SIMPLE)
                
                total_area = sum(cv2.contourArea(c) for c in contours)
                image_area = self.width * self.height
                
                # Skip drawing if the mask area is too large.
                if total_area > 0.03 * image_area:
                    continue

                cv2.drawContours(img, contours, -1, (0, 255, 0), thickness=1)
                img = cv2.circle(img, (int(x), int(y)), 10, (0, 255, 0), 3)

>>>>>>> fe777ab4
        if self.flipped:
            img = img[:, ::-1]

        return img


    def new_frame(self):
        '''
        Returns True if a new frame is available
        '''
        return True

    def snap(self):
        '''
        Returns a processed and a raw image
        '''
        raw = self.raw_snap()
        return raw, self.preprocess(raw)

    def raw_snap(self):
        return None

    def get_16bit_image(self):
        '''
        Returns the current image as a 16-bit color image
        '''
        return None

    def last_frame(self) -> None | tuple[int, np.ndarray]:
        '''
        Get the last snapped frame and its number

        Returns
        -------
        (frame_number, frame)
        '''
        try:
            # * the deque has a maxsize of 1, so we can do this
            # maybe we should use a list instead of a deque?
            # ? should we change this to grab the last element instead, as it is more intuitive?
            last_entry = self._last_frame_queue[0]
            # last_entry = self._last_frame_queue[-1]
            return last_entry[0], last_entry[-1]
        except IndexError:  # no frame (yet)
            return None
    
    def last_frame_data(self) -> None | tuple[int, datetime.datetime, np.ndarray]:
        '''
        Get the last snapped frame and its number

        Returns
        -------
        (frame_number, date, frame)
        '''
        try:
            last_entry = self._last_frame_queue[0]
            return last_entry[0], last_entry[1], last_entry[-1]
        except IndexError:  # no frame (yet)
            return None

    def close(self):
        """Shut down the camera device, free resources, etc."""
        pass

    def set_exposure(self, value):
        print('Setting exposure time not supported for this camera')

    def get_exposure(self):
        print('Getting exposure time not supported for this camera')
        return -1

    def change_exposure(self, change):
        if self.get_exposure() > 0:
            self.set_exposure(self.get_exposure() + change)

    def normalize(self):
        print('Normalizing not supported for this camera')
        
    def autonormalize(self, state):
        self.auto_normalize = state
        print('Autonormalizing not supported for this camera')
        return self.auto_normalize

    def auto_exposure(self):
        '''
        Auto exposure assumes frames are 8 bits.
        '''
        mean_luminance = 127

        def f(value):
            self.set_exposure(value)
            time.sleep(.2+.001*value) # wait for new frame with updated value
            while not self.new_frame():
                time.sleep(0.05)
            m = self.snap().mean()
            return m-mean_luminance
        exposure = brentq(f, 0.1,100., rtol=0.1)
        self.set_exposure(exposure)

    def get_frame_rate(self) -> None:
        # return super().get_frame_rate()
        # * A way to calculate FPS
        current_time = time.time()
        if self.last_frame_time:
            self.fps = 1.0 / (current_time - self.last_frame_time)
        self.last_frame_time = current_time

        logging.debug(f"FPS in Camera: {self.fps:.2f}")

    def reset(self):
        pass

    def get_frame_no(self):
        raise NotImplementedError('get_frame_no not implemented for this camera')

class FakeCamera(Camera):
    def __init__(self, manipulator=None, image_z=0, paramecium=False):
        super(FakeCamera, self).__init__()
        self.width = 1024
        self.height = 768
        self.exposure_time = 30
        self.manipulator = manipulator
        self.image_z = image_z
        self.scale_factor = .5  # micrometers in pixels
        self.depth_of_field = 2.
        self.frame = np.array(np.clip(gaussian_filter(np.random.randn(self.width * 2, self.height * 2) * 0.5, 10) * 50 + 128, 0, 255), dtype=np.uint8)
        
        self.start_acquisition()

    def set_exposure(self, value):
        if 0 < value <= 200:
            self.exposure_time = value

    def get_exposure(self):
        return self.exposure_time

    def get_microscope_image(self, x, y, z):
        frame = np.roll(self.frame, int(y), axis=0)
        frame = np.roll(frame, int(x), axis=1)
        frame = frame[self.height // 2:self.height // 2 + self.height,
                      self.width // 2:self.width // 2 + self.width]
        return np.array(frame, copy=True)

    def raw_snap(self):
        '''
        Returns the current image.
        This is a blocking call (wait until next frame is available)
        '''
        if self.manipulator is not None:
            # Use the part of the image under the microscope

            stage_x, stage_y, stage_z = self.manipulator.position_group([4, 5, 6])
            stage_z -= self.image_z
            stage_x *= self.scale_factor
            stage_y *= self.scale_factor
            stage_z *= self.scale_factor
            frame = self.get_microscope_image(stage_x, stage_y, stage_z)
            if self.paramecium is not None:
                self.paramecium.update_position()
                p_x, p_y, p_z = self.paramecium.position
                p_angle = self.paramecium.angle + np.pi / 2
                p_x *= self.scale_factor
                p_y *= self.scale_factor
                p_z *= self.scale_factor
                p_width = 30 * self.scale_factor
                p_height = 100 * self.scale_factor
                xx, yy = np.meshgrid(np.arange(-self.width // 2, self.width // 2), np.arange(-self.height // 2, self.height // 2))
                frame[((xx - (p_x - stage_x)) * np.cos(p_angle) + (yy - (p_y - stage_y)) * np.sin(p_angle)) ** 2 / (p_width / 2) ** 2 +
                      ((xx - (p_x - stage_x)) * np.sin(p_angle) - (yy - (p_y - stage_y)) * np.cos(p_angle)) ** 2 / (p_height / 2) ** 2 < 1] = 50
                frame[((xx - (p_x - stage_x)) * np.cos(p_angle) + (yy - (p_y - stage_y)) * np.sin(p_angle)) ** 2 / (p_width / 2) ** 2 +
                      ((xx - (p_x - stage_x)) * np.sin(p_angle) - (yy - (p_y - stage_y)) * np.cos(p_angle)) ** 2 / (p_height / 2) ** 2 < 0.8] = 100

            for direction, axes in [(-np.pi / 2, [1, 2, 3])]:
                manipulators = np.zeros((self.height, self.width), dtype=np.int16)
                x, y, z = self.manipulator.position_group(axes)
                x = np.cos(self.manipulator.angle) * (x + 50 / self.scale_factor)
                z = np.sin(self.manipulator.angle) * (x + 50 / self.scale_factor) + z
                x *= self.scale_factor
                y *= self.scale_factor
                z *= self.scale_factor
                # cut off a tip
                # Position relative to stage
                x -= stage_x
                y -= stage_y
                z -= stage_z
                X, Y = np.meshgrid(np.arange(self.width) - self.width // 2 + x,
                                   np.arange(self.height) - self.height // 2 + y)
                angle = np.arctan2(X, Y)
                dist = np.sqrt(X ** 2 + Y ** 2)
                border = (0.075 + 0.0025 * abs(z) / self.depth_of_field)
                manipulators[(np.abs(angle - direction) < border) & (dist > 50)] = 5
                edge_width = 0.02 if z > 0 else 0.04  # Make a distinction between below and above
                manipulators[(np.abs(angle - direction) < border) & (np.abs(angle - direction) > border-edge_width) & (dist > 50)] = 75
                frame[manipulators>0] = manipulators[manipulators>0]
        else:
            img = Image.fromarray(self.frame)
            frame = np.array(img.resize((self.width, self.height)))
        exposure_factor = self.exposure_time / 30.
        frame = frame + np.random.randn(self.height, self.width) * 5

        return np.array(np.clip(frame * exposure_factor, 0, 255),
                        dtype=np.uint8)


def text_phantom(text, size):
    # Availability is platform dependent
    font = 'Arial'
    
    # Create font
    pil_font = ImageFont.truetype(font + ".ttf", size=size[0] // len(text),
                                  encoding="unic")
    text_width, text_height = pil_font.getsize(text)

    # create a blank canvas with extra space between lines
    canvas = Image.new('RGB', size, (0, 0, 0))

    # draw the text onto the canvas
    draw = ImageDraw.Draw(canvas)
    offset = ((size[0] - text_width) // 2,
              (size[1] - text_height) // 2)
    white = "#ffffff"
    draw.text(offset, text, font=pil_font, fill=white)

    # Convert the canvas into an array with values in [0, 1]
    frame = np.asarray(canvas)
    return frame


class DebugCamera(Camera):
    '''A fake camera that shows the frame number'''
    def __init__(self, frames_per_s=20, write_delay=0):
        super(DebugCamera, self).__init__()
        self.width = 1024
        self.height = 768
        self.frameno = 0
        self.last_frame_time = None
        self.delay = 1 / frames_per_s
        self._debug_write_delay = write_delay
        self.start_acquisition()

    def get_frame_rate(self):
        return 1 / self.delay

    def raw_snap(self):
        '''
        Returns the current image.
        This is a blocking call (wait until next frame is available)
        '''
        frame = text_phantom('{:05d}'.format(self.frameno), (self.width, self.height))
        self.frameno += 1
        if self.last_frame_time is not None:
            if time.time() - self.last_frame_time < self.delay:
                time.sleep(self.delay - (time.time() - self.last_frame_time))
        self.last_frame_time = time.time()
        return frame


class RecordedVideoCamera(Camera):
    def __init__(self, file_name, pixel_per_um, slowdown=1):
        super(RecordedVideoCamera, self).__init__()
        self.file_name = file_name
        self.video = cv2.VideoCapture(file_name)
        self.video.open(self.file_name)
        self.width = int(self.video.get(cv2.CAP_PROP_FRAME_WIDTH))
        self.height = int(self.video.get(cv2.CAP_PROP_FRAME_HEIGHT))
        self.pixel_per_um = pixel_per_um
        self.frame_rate = self.video.get(cv2.CAP_PROP_FPS)
        self.time_between_frames = 1 / self.frame_rate * slowdown
        self._last_frame_time = None
        self.start_acquisition()

    def get_frame_rate(self):
        return self.frame_rate

    def raw_snap(self):
        if self._last_frame_time is not None:
            if time.time() - self._last_frame_time < self.time_between_frames:
                # We are too fast, sleep a bit before returning the frame
                sleep_time = self.time_between_frames - (time.time() - self._last_frame_time)
                time.sleep(sleep_time)
        success, frame = self.video.read()
        self._last_frame_time = time.time()

        if not success and self._acquisition_thread.running:
            raise ValueError(f'Cannot read from file {self.file_name}.')

        return frame

    def close(self):
        self.video.release()
        super(RecordedVideoCamera, self).close()<|MERGE_RESOLUTION|>--- conflicted
+++ resolved
@@ -12,12 +12,8 @@
 import threading
 import imageio
 import logging
-<<<<<<< HEAD
 # from holypipette.deepLearning.cellSegmentor import CellSegmentor2
-=======
-from holypipette.deepLearning.cellSegmentor import CellSegmentor2
-from holypipette.deepLearning.pipetteFinder import PipetteFinder
->>>>>>> fe777ab4
+# from holypipette.deepLearning.pipetteFinder import PipetteFinder
 
 import numpy as np
 from PIL import Image, ImageDraw, ImageFont
@@ -189,12 +185,8 @@
         self.last_frame_time = None
         self.fps = 0
 
-<<<<<<< HEAD
         # self.Cellseg = CellSegmentor2()
-=======
-        self.Cellseg = CellSegmentor2()
-        self.pipdetector = PipetteFinder()
->>>>>>> fe777ab4
+        # self.pipdetector = PipetteFinder()
         # testing flag
         
 
@@ -270,146 +262,103 @@
             if not (0 <= x < self.width and 0 <= y < self.height):
                 continue  # Skip if the cell is offscreen.
 
-            # Attempt to detect the pipette.
-            pip_result = self.pipdetector.find_pipette(img)
-            pipette_x, pipette_y = (None, None)
-            if pip_result is not None:
-                pipette_x, pipette_y = pip_result
+            # # Attempt to detect the pipette.
+            # pip_result = self.pipdetector.find_pipette(img)
+            # pipette_x, pipette_y = (None, None)
+            # if pip_result is not None:
+            #     pipette_x, pipette_y = pip_result
 
             # Only attempt inpainting if a pipette was found AND it is near the cell.
             # "Near" means within 50 pixels in both x and y.
             final_mask = None
-            if pipette_x is not None and pipette_y is not None:
-                logging.debug(f"pipette found at {pipette_x}, {pipette_y}")
-                if abs(cell_coords[0] - pipette_x) <= 50 and abs(cell_coords[1] - pipette_y) <= 50:
-                    logging.debug(f"pipette is near cell at {cell_coords[0]}, {cell_coords[1]}")
-                    # Crop a 256x256 patch around the pipette.
-                    y1 = int(pipette_y - 128)
-                    y2 = int(pipette_y + 128)
-                    x1 = int(pipette_x - 128)
-                    x2 = int(pipette_x + 128)
-                    pip_img = img[y1:y2, x1:x2]
+            # if pipette_x is not None and pipette_y is not None:
+            #     logging.debug(f"pipette found at {pipette_x}, {pipette_y}")
+            #     if abs(cell_coords[0] - pipette_x) <= 50 and abs(cell_coords[1] - pipette_y) <= 50:
+            #         logging.debug(f"pipette is near cell at {cell_coords[0]}, {cell_coords[1]}")
+            #         # Crop a 256x256 patch around the pipette.
+            #         y1 = int(pipette_y - 128)
+            #         y2 = int(pipette_y + 128)
+            #         x1 = int(pipette_x - 128)
+            #         x2 = int(pipette_x + 128)
+            #         pip_img = img[y1:y2, x1:x2]
                     
-                    # Only proceed if the cropped patch is exactly 256x256.
-                    if pip_img.shape[0] == 256 and pip_img.shape[1] == 256:
-                        # Convert pip_img to RGB if needed.
-                        if len(pip_img.shape) == 2 or (len(pip_img.shape) == 3 and pip_img.shape[2] == 1):
-                            pip_img = cv2.cvtColor(pip_img, cv2.COLOR_GRAY2RGB)
+            #         # Only proceed if the cropped patch is exactly 256x256.
+            #         if pip_img.shape[0] == 256 and pip_img.shape[1] == 256:
+            #             # Convert pip_img to RGB if needed.
+            #             if len(pip_img.shape) == 2 or (len(pip_img.shape) == 3 and pip_img.shape[2] == 1):
+            #                 pip_img = cv2.cvtColor(pip_img, cv2.COLOR_GRAY2RGB)
                         
-                        # Use the center of the patch as the segmentation input point.
-                        pip_point = np.array([[128, 128]], dtype=np.float32)
-                        pip_label = np.array([1], dtype=np.int32)
-                        pipmask = self.segment(pip_img, pip_point, pip_label)
+            #             # Use the center of the patch as the segmentation input point.
+            #             pip_point = np.array([[128, 128]], dtype=np.float32)
+            #             pip_label = np.array([1], dtype=np.int32)
+            #             pipmask = self.segment(pip_img, pip_point, pip_label)
                         
-                        # For the cell template, which comes from add_cell it is 256x256,
-                        # so we assume cell_img is already the 256x256 template.
-                        if len(cell_img.shape) == 2 or (len(cell_img.shape) == 3 and cell_img.shape[2] == 1):
-                            cell_img_rgb = cv2.cvtColor(cell_img, cv2.COLOR_GRAY2RGB)
-                        else:
-                            cell_img_rgb = cell_img
+            #             # For the cell template, which comes from add_cell it is 256x256,
+            #             # so we assume cell_img is already the 256x256 template.
+            #             if len(cell_img.shape) == 2 or (len(cell_img.shape) == 3 and cell_img.shape[2] == 1):
+            #                 cell_img_rgb = cv2.cvtColor(cell_img, cv2.COLOR_GRAY2RGB)
+            #             else:
+            #                 cell_img_rgb = cell_img
                             
-                        cell_center = np.array([[cell_img_rgb.shape[1] // 2, cell_img_rgb.shape[0] // 2]], dtype=np.float32)
-                        cell_label = np.array([1], dtype=np.int32)
-                        cellmask = self.segment(cell_img_rgb, cell_center, cell_label)
+            #             cell_center = np.array([[cell_img_rgb.shape[1] // 2, cell_img_rgb.shape[0] // 2]], dtype=np.float32)
+            #             cell_label = np.array([1], dtype=np.int32)
+            #             cellmask = self.segment(cell_img_rgb, cell_center, cell_label)
                         
-                        if pipmask is not None and cellmask is not None:
-                            # Convert masks to 8-bit binary images.
-                            if pipmask.dtype != np.uint8:
-                                pipmask = (pipmask * 255).astype(np.uint8)
-                            _, pipmask_bin = cv2.threshold(pipmask, 127, 255, cv2.THRESH_BINARY)
+            #             if pipmask is not None and cellmask is not None:
+            #                 # Convert masks to 8-bit binary images.
+            #                 if pipmask.dtype != np.uint8:
+            #                     pipmask = (pipmask * 255).astype(np.uint8)
+            #                 _, pipmask_bin = cv2.threshold(pipmask, 127, 255, cv2.THRESH_BINARY)
                             
-                            if cellmask.dtype != np.uint8:
-                                cellmask = (cellmask * 255).astype(np.uint8)
-                            _, cellmask_bin = cv2.threshold(cellmask, 127, 255, cv2.THRESH_BINARY)
+            #                 if cellmask.dtype != np.uint8:
+            #                     cellmask = (cellmask * 255).astype(np.uint8)
+            #                 _, cellmask_bin = cv2.threshold(cellmask, 127, 255, cv2.THRESH_BINARY)
                             
-                            # Resize the pipette mask to match the cell mask if needed.
-                            if pipmask_bin.shape != cellmask_bin.shape:
-                                pipmask_bin = cv2.resize(pipmask_bin, (cellmask_bin.shape[1], cellmask_bin.shape[0]), interpolation=cv2.INTER_NEAREST)
+            #                 # Resize the pipette mask to match the cell mask if needed.
+            #                 if pipmask_bin.shape != cellmask_bin.shape:
+            #                     pipmask_bin = cv2.resize(pipmask_bin, (cellmask_bin.shape[1], cellmask_bin.shape[0]), interpolation=cv2.INTER_NEAREST)
                             
-                            # Inpaint the cell mask using the pipette mask as the inpainting region.
-                            inpaint_radius = 3  # Adjust this parameter as necessary.
-                            inpainted_mask = cv2.inpaint(cellmask_bin, pipmask_bin, inpaint_radius, cv2.INPAINT_TELEA)
+            #                 # Inpaint the cell mask using the pipette mask as the inpainting region.
+            #                 inpaint_radius = 3  # Adjust this parameter as necessary.
+            #                 inpainted_mask = cv2.inpaint(cellmask_bin, pipmask_bin, inpaint_radius, cv2.INPAINT_TELEA)
                             
-                            # Optionally, visualize the inpainted contours.
-                            inpainted_contours, _ = cv2.findContours(inpainted_mask, cv2.RETR_EXTERNAL, cv2.CHAIN_APPROX_SIMPLE)
-                            cv2.drawContours(img, inpainted_contours, -1, (255, 0, 0), thickness=1)
+            #                 # Optionally, visualize the inpainted contours.
+            #                 inpainted_contours, _ = cv2.findContours(inpainted_mask, cv2.RETR_EXTERNAL, cv2.CHAIN_APPROX_SIMPLE)
+            #                 cv2.drawContours(img, inpainted_contours, -1, (255, 0, 0), thickness=1)
                             
-                            final_mask = inpainted_mask
-                            self.mask_test(final_mask, cell_coords, img)
-
-            # If inpainting was not performed, segment the full image.
-            if final_mask is None:
-                logging.debug(f'inpaint failed, segmenting full image')
-                # Ensure the full image is in RGB.
-                if len(img.shape) == 2 or (len(img.shape) == 3 and img.shape[2] == 1):
-                    rgbimg = cv2.cvtColor(img, cv2.COLOR_GRAY2RGB)
-                else:
-                    rgbimg = img
+            #                 final_mask = inpainted_mask
+            #                 self.mask_test(final_mask, cell_coords, img)
+
+            # # If inpainting was not performed, segment the full image.
+            # if final_mask is None:
+            #     logging.debug(f'inpaint failed, segmenting full image')
+            #     # Ensure the full image is in RGB.
+            #     if len(img.shape) == 2 or (len(img.shape) == 3 and img.shape[2] == 1):
+            #         rgbimg = cv2.cvtColor(img, cv2.COLOR_GRAY2RGB)
+            #     else:
+            #         rgbimg = img
                 
-                cell_point_full = np.array(cell_coords, dtype=np.float32).reshape(1, 2)
-                label_full = np.array([1], dtype=np.int32)
-                mask = self.segment(rgbimg, cell_point_full, label_full)
-            else:
-                mask = final_mask
-
-<<<<<<< HEAD
-            # mask = self.segment(rgbimg, cell_2d, label)
+            #     cell_point_full = np.array(cell_coords, dtype=np.float32).reshape(1, 2)
+            #     label_full = np.array([1], dtype=np.int32)
+            #     mask = self.segment(rgbimg, cell_point_full, label_full)
+            # else:
+            #     mask = final_mask
+
             # if mask is not None:
-            #     # Ensure mask is of type uint8.
-            #     if mask.dtype != 'uint8':
-            #         mask = mask.astype('uint8')
+            #     if mask.dtype != np.uint8:
+            #         mask = mask.astype(np.uint8)
             #     contours, _ = cv2.findContours(mask, cv2.RETR_EXTERNAL, cv2.CHAIN_APPROX_SIMPLE)
                 
-            #     # Compute the total area of all detected contours.
             #     total_area = sum(cv2.contourArea(c) for c in contours)
             #     image_area = self.width * self.height
                 
-            #     # Only draw the contours if the mask's area is within an acceptable range.
-            #     # Here, if the mask area is more than 10% of the original image area, skip drawing.
-            #     if total_area > 0.1 * image_area:
+            #     # Skip drawing if the mask area is too large.
+            #     if total_area > 0.03 * image_area:
             #         continue
 
-            #     # Draw the segmentation contours and a circle at the cell location.
-            #     cv2.drawContours(img, contours, -1, (0, 255, 0), thickness=1)
+                # cv2.drawContours(img, contours, -1, (0, 255, 0), thickness=1)
             img = cv2.circle(img, (int(x), int(y)), 10, (0, 255, 0), 3)
-   
-        # # # testing if mask is working
-        # if mask is not None:
-    
-        #     test = mask
-        #     # save the image to a directory once for each unique cell coordinates
-        #     mask_dir = r'C:\Users\sa-forest\Documents\GitHub\holypipette-pbl\holypipette\devices\camera\FakeMicroscopeImgs\mask_images'
-        #     if not os.path.exists(mask_dir):
-        #         os.makedirs(mask_dir)
-        #     filename = f'mask_cell_{cell[0]}_{cell[1]}.png'
-        #     filepath = os.path.join(mask_dir, filename)
-        #     if not os.path.exists(filepath):
-        #         cv2.imwrite(filepath, mask * 255)  # multiply by 255 to convert boolean mask to visible image
-        #     filename = f'raw_{cell[0]}_{cell[1]}.png'
-        #     filepath = os.path.join(mask_dir, filename)
-        #     if not os.path.exists(filepath):
-        #         cv2.imwrite(filepath, img)
-        
-        # else :
-    
-        # correction for flipped image from bgr to rgb
-=======
-            if mask is not None:
-                if mask.dtype != np.uint8:
-                    mask = mask.astype(np.uint8)
-                contours, _ = cv2.findContours(mask, cv2.RETR_EXTERNAL, cv2.CHAIN_APPROX_SIMPLE)
-                
-                total_area = sum(cv2.contourArea(c) for c in contours)
-                image_area = self.width * self.height
-                
-                # Skip drawing if the mask area is too large.
-                if total_area > 0.03 * image_area:
-                    continue
-
-                cv2.drawContours(img, contours, -1, (0, 255, 0), thickness=1)
-                img = cv2.circle(img, (int(x), int(y)), 10, (0, 255, 0), 3)
-
->>>>>>> fe777ab4
+
         if self.flipped:
             img = img[:, ::-1]
 
