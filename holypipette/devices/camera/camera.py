--- conflicted
+++ resolved
@@ -368,13 +368,8 @@
                 if total_area > 0.03 * image_area:
                     continue
 
-<<<<<<< HEAD
-                cv2.drawContours(img, contours, -1, (0, 255, 0), thickness=1)
-                img = cv2.circle(img, (int(x), int(y)), 5, (0, 255, 0), 1)
-=======
                 # cv2.drawContours(img, contours, -1, (0, 255, 0), thickness=1)
                 # img = cv2.circle(img, (int(x), int(y)), 5, (0, 255, 0), 1)
->>>>>>> 552014f0
 
         if self.flipped:
             img = img[:, ::-1]
