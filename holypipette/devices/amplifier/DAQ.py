import threading
import time
import numpy as np
import pandas as pd
import scipy.optimize
import scipy.signal as signal

# Import your hardware libraries as needed
import nidaqmx
import nidaqmx.constants
import serial

from holypipette.controller.base import TaskController

__all__ = ['NiDAQ', 'ArduinoDAQ', 'FakeDAQ']

import threading
import numpy as np
import scipy.optimize
import collections
import logging


class DAQAcquisitionThread(threading.Thread):
    """
    A thread that continuously sends a square wave through the DAQ,
    acquires the response, calculates resistance and capacitance,
    and stores only the most recent measurement in a queue (maxlen=1).

    Parameters:
      daq: An instance of a DAQ subclass (e.g. NiDAQ, ArduinoDAQ, or FakeDAQ)
      wave_freq: Frequency of the square wave (Hz)
      samplesPerSec: Sampling rate in samples per second
      dutyCycle: Duty cycle for the square wave (between 0 and 1)
      amplitude: Amplitude of the square wave (in DAQ output units)
      recordingTime: Duration of each acquisition (seconds)
      callback: Optional function to call with the acquired data.
                The callback receives:
                  totalResistance, accessResistance, membraneResistance,
                  membraneCapacitance, respData, readData.
      interval: Time (seconds) to wait between acquisitions (default is recordingTime).
    """
    def __init__(self, daq, wave_freq=40, samplesPerSec=100000, dutyCycle=0.5,
                 amplitude=0.5, recordingTime=0.025, callback=None, interval=None):
        super().__init__(daemon=True)
        self.daq = daq
        self.wave_freq = wave_freq
        self.samplesPerSec = samplesPerSec
        self.dutyCycle = dutyCycle
        self.amplitude = amplitude
        self.recordingTime = recordingTime
        self.callback = callback
        self.interval = interval if interval is not None else recordingTime
        self.running = True
        self._last_data_queue = collections.deque(maxlen=1)

    def run(self):
        while self.running:
            if not self.daq.isRunningProtocol:
                try:
                    data = self.daq.getDataFromSquareWave(
                        self.wave_freq,
                        self.samplesPerSec,
                        self.dutyCycle,
                        self.amplitude,
                        self.recordingTime
                    )
                    if data:
                        (timeData, respData), (timeData, readData), totalResistance, \
                            membraneResistance, accessResistance, membraneCapacitance = data

                        measurement = {
                            "timeData": timeData,
                            "respData": respData,
                            "readData": readData,
                            "totalResistance": totalResistance,
                            "membraneResistance": membraneResistance,
                            "accessResistance": accessResistance,
                            "membraneCapacitance": membraneCapacitance
                        }
                        
                        self._last_data_queue.append(measurement)
                        
                        if self.callback is not None:
                            self.callback(
                                totalResistance,
                                accessResistance,
                                membraneResistance,
                                membraneCapacitance,
                                respData,
                                readData
                            )
                except Exception as e:
                    pass
                    # logging.warning(f"Error in DAQAcquisitionThread: {e}")
                time.sleep(self.interval)
            else:
                continue

    def get_last_data(self):
        """Return the most recent measurement or None if not available."""
        return self._last_data_queue[-1] if self._last_data_queue else None

    def stop(self):
        """Stop the acquisition thread."""
        self.running = False
class DAQ(TaskController):
    """
    Base DAQ class with common methods for patch-clamp protocols.
    Subclasses must override the _readAnalogInput() and _sendSquareWave()
    methods to handle device-specific operations.
    """
    # Class-level constants (may be overwritten by subclasses)
    C_CLAMP_AMP_PER_VOLT = None
    C_CLAMP_VOLT_PER_VOLT = None
    V_CLAMP_VOLT_PER_VOLT = None
    V_CLAMP_VOLT_PER_AMP = None

    def __init__(self):
        super().__init__()
        self.pulses = None
        self.pulseRange = None
        self.latest_protocol_data = None
        self.current_protocol_data = None
        self.voltage_protocol_data = None
        self.holding_protocol_data = None
        self._deviceLock = threading.Lock()
        self.isRunningProtocol = False
        self.totalResistance = None
        self.latestAccessResistance = None
        self.latestMembraneResistance = None
        self.latestMembraneCapacitance = None
        self.equalizer = False
        self.holding_current = None
        self.holding_voltage = None
        # False is for BATH mode, True for CELL mode
        self.cellMode = False

    def setCellMode(self, mode: bool) -> None:
        self.cellMode = mode
        self.info(f"Setting cell mode to {mode}")

    def getCellMode(self) -> bool:
        return self.cellMode
    # --------------------------
    # Acquisition Methods
    # --------------------------
    def start_acquisition(self, wave_freq=80, samplesPerSec=10000, dutyCycle=0.5,
                          amplitude=0.5, recordingTime=0.012, interval=None, callback=None):
        """
        Start the asynchronous acquisition thread for continuous DAQ measurements.
        Parameters:
          wave_freq: Frequency of the square wave in Hz.
          samplesPerSec: Sampling rate (samples per second).
          dutyCycle: Duty cycle (0 to 1) of the square wave.
          amplitude: Amplitude for the square wave.
          recordingTime: Duration for each acquisition (seconds).
          interval: Time (seconds) between acquisitions (defaults to recordingTime).
          callback: Optional function to call with new data.
        """
        if not hasattr(self, "_daq_acq_thread") or self._daq_acq_thread is None:
            self._daq_acq_thread = DAQAcquisitionThread(
                daq=self,
                wave_freq=wave_freq,
                samplesPerSec=samplesPerSec,
                dutyCycle=dutyCycle,
                amplitude=amplitude,
                recordingTime=recordingTime,
                callback=callback,
                interval=interval
            )
            self._daq_acq_thread.start()

    def get_last_acquisition(self):
        """
        Retrieve the most recent measurement from the acquisition thread.
        Returns a dictionary with keys:
          "timeData", "respData", "readData", "totalResistance",
          "membraneResistance", "accessResistance", "membraneCapacitance"
        or None if no data is available.
        """
        if hasattr(self, "_daq_acq_thread") and self._daq_acq_thread:
            return self._daq_acq_thread.get_last_data()
        return None

    def stop_acquisition(self):
        """
        Stop the asynchronous DAQ acquisition thread.
        """
        if hasattr(self, "_daq_acq_thread") and self._daq_acq_thread:
            self._daq_acq_thread.stop()
            self._daq_acq_thread.join()
            self._daq_acq_thread = None
    # --------------------------
    # ABSTRACT (DEVICE-SPECIFIC)
    # --------------------------
    def _readAnalogInput(self, samplesPerSec, recordingTime):
        """
        Read analog input data from the device.
        Subclasses must implement this method.
        """
        raise NotImplementedError("Subclasses must implement _readAnalogInput()")

    def _sendSquareWave(self, wave_freq, samplesPerSec, dutyCycle, amplitude, recordingTime):
        """
        Send a square wave command to the device.
        Subclasses must implement this method.
        """
        raise NotImplementedError("Subclasses must implement _sendSquareWave()")

    def _sendSquareWaveCurrent(self, wave_freq, samplesPerSec, dutyCycle, amplitude, recordingTime):
        """
        Default implementation for sending a current square wave.
        Subclasses may override if needed.
        """
        return self._sendSquareWave(wave_freq, samplesPerSec, dutyCycle, amplitude, recordingTime)

    # --------------------------
    # COMMON PROTOCOL METHODS
    # --------------------------
    def getDataFromSquareWave(self, wave_freq, samplesPerSec: int, dutyCycle, amplitude, recordingTime) -> tuple:
        """
        Send a square wave (voltage protocol) and acquire the response.
        Returns a tuple containing:
          - [timeData, respData]
          - [timeData, readData]
          - totalResistance, membraneResistance, accessResistance, membraneCapacitance
        """
        self.equalizer = False

        while not self.equalizer:
            with self._deviceLock:
                sendTask = self._sendSquareWave(wave_freq, samplesPerSec, dutyCycle, amplitude, recordingTime)
                if hasattr(sendTask, 'start'):
                    sendTask.start()
                data = self._readAnalogInput(samplesPerSec, recordingTime)
                if hasattr(sendTask, 'stop'):
                    sendTask.stop()
                if hasattr(sendTask, 'close'):
                    sendTask.close()
            numSamples = int(samplesPerSec * recordingTime)
            if data is not None and data.shape[1] == numSamples:
                try:
                    triggeredSamples = data.shape[1]
                    timeData = np.linspace(0, triggeredSamples / samplesPerSec, triggeredSamples, dtype=float)
                    gradientData = np.gradient(data[0], timeData)
                    max_index = np.argmax(gradientData)
                    # Look for the minimum after the maximum index
                    min_index = np.argmin(gradientData[max_index:]) + max_index
                    max_grad = np.max(gradientData)
                    min_grad = np.min(gradientData[max_index:])
                    if abs(max_grad) - abs(min_grad) < 1000:
                        self.equalizer = True
                    else:
                        self.equalizer = False
                except Exception as e:
                    return None, None, None, None, None, None

        if self.equalizer:
            try:
                # Reset the equalizer flag for the next use
                self.equalizer = False
                left_bound = 100
                right_bound = 300
                respData = data[1][max_index - left_bound: min_index + right_bound]
                readData = data[0][max_index - left_bound: min_index + right_bound]
                timeData = timeData[max_index - left_bound: min_index + right_bound]
                # Rezero time axis
                timeData = timeData - timeData[0]
                # Convert the data from DAQ units to cell units
                readData = readData * self.V_CLAMP_VOLT_PER_VOLT
                respData = respData * self.V_CLAMP_VOLT_PER_AMP

                # Reset parameters; then calculate cell parameters if in CELL mode.
                self.latestAccessResistance = 0
                self.latestMembraneResistance = 0
                self.latestMembraneCapacitance = 0
                if self.getCellMode():
                    (self.latestAccessResistance, self.latestMembraneResistance,
                    self.latestMembraneCapacitance) = self._getParamsfromCurrent(
                        readData, respData, timeData, amplitude * self.V_CLAMP_VOLT_PER_VOLT
                    )

                self.totalResistance = 0
                if self.getCellMode() and self.latestAccessResistance is not None and self.latestMembraneResistance is not None:
                    self.totalResistance = self.latestAccessResistance + self.latestMembraneResistance
                else:
                    self.totalResistance = self._getResistancefromCurrent(
                        respData, amplitude * self.V_CLAMP_VOLT_PER_VOLT
                    )
                    if self.totalResistance is not None:
                        self.totalResistance *= 1e-6  # convert to MOhms

                return (np.array([timeData, respData]),
                        np.array([timeData, readData]),
                        self.totalResistance,
                        self.latestMembraneResistance,
                        self.latestAccessResistance,
                        self.latestMembraneCapacitance)
            except Exception as e:
                return None, None, None, None, None, None


    def getDataFromCurrentProtocol(self, custom=False, factor=None,
                                   startCurrentPicoAmp=None, endCurrentPicoAmp=None,
                                   stepCurrentPicoAmp=10, highTimeMs=400):
        """
        Send a series of current square waves to measure cell current responses.
        Returns the acquired data, the pulse amplitudes, and the pulse range.
        """
        if self.voltageMembraneCapacitance is None or self.voltageMembraneCapacitance == 0:
            self.voltageMembraneCapacitance = 0
            return None, None, None

        if not custom:
            factor = 1
            startCurrentPicoAmp = round(-self.voltageMembraneCapacitance * factor, -1)
            endCurrentPicoAmp = round(self.voltageMembraneCapacitance * factor, -1)
 
            
            if startCurrentPicoAmp < -200:
                self.warning(f"starting current too great: {startCurrentPicoAmp}")
                startCurrentPicoAmp = -200
                self.info(f"starting current limited to: {startCurrentPicoAmp}")
            if endCurrentPicoAmp > 200:
                endCurrentPicoAmp = 200

        else:
            if startCurrentPicoAmp is None or endCurrentPicoAmp is None:
                raise ValueError("startCurrentPicoAmp and endCurrentPicoAmp must be provided when custom is True.")
        self.info(f'Starting Current Protocol with start: {startCurrentPicoAmp}, '
                  f'end: {endCurrentPicoAmp}, step: {stepCurrentPicoAmp}.')
        self.pulses = np.arange(startCurrentPicoAmp, endCurrentPicoAmp + stepCurrentPicoAmp, stepCurrentPicoAmp)
        if 0 not in self.pulses:
            self.pulses = np.insert(self.pulses, len(self.pulses) // 2, 0)
        self.info(f'Pulses: {self.pulses}')
        self.pulseRange = len(self.pulses)
        self.isRunningProtocol = True
        self.latest_protocol_data = None  # clear previous data

        num_waves = int((endCurrentPicoAmp - startCurrentPicoAmp) / stepCurrentPicoAmp) + 2
        # Convert to amps
        startCurrent = startCurrentPicoAmp * 1e-12
        # self.info(f"Start Current: {startCurrent}")
        # Determine the square wave frequency (Hz)
        wave_freq = 1 / (2 * highTimeMs * 1e-3)
        samplesPerSec = 100000
        recTime = 4 * highTimeMs * 1e-3

        for i in range(num_waves - 1):
            # First, send nothing to stabilize starting point
            recording_nothing = highTimeMs / 2 * 1e-3
            with self._deviceLock:
                sendTask = self._sendSquareWaveCurrent(1, samplesPerSec, 0.5, 0, recording_nothing)
                if hasattr(sendTask, 'start'):
                    sendTask.start()
                data_nothing = self._readAnalogInput(samplesPerSec, recording_nothing)
                if hasattr(sendTask, 'stop'):
                    sendTask.stop()
                if hasattr(sendTask, 'close'):
                    sendTask.close()
            respData_nothing = data_nothing[1] / self.C_CLAMP_VOLT_PER_VOLT
            readData_nothing = data_nothing[0]

            # Second, send a parameter pulse at -20 pA
            amp_pulse = (-20 * 1e-12) / self.C_CLAMP_AMP_PER_VOLT
            wave_pulse = 1 / (2 * (highTimeMs / 2) * 1e-3)
            recording_pulse = 3 * highTimeMs / 2 * 1e-3
            with self._deviceLock:
                sendTask = self._sendSquareWaveCurrent(wave_pulse, samplesPerSec, 0.5, amp_pulse, recording_pulse)
                if hasattr(sendTask, 'start'):
                    sendTask.start()
                data_pulse = self._readAnalogInput(samplesPerSec, recording_pulse)
                if hasattr(sendTask, 'stop'):
                    sendTask.stop()
                if hasattr(sendTask, 'close'):
                    sendTask.close()
            respData_pulse = data_pulse[1] / self.C_CLAMP_VOLT_PER_VOLT
            readData_pulse = data_pulse[0]

            # Combine the stabilization phase and -20pA pulse phase
            respData0 = np.concatenate((respData_nothing, respData_pulse))
            readData0 = np.concatenate((readData_nothing, readData_pulse))

            self.sleep(0.5)

            # Third, send the current square wave
            currentAmps = self.pulses[i] * 1e-12
            self.info(f'Sending {currentAmps * 1e12} pA square wave.')
            amplitude = currentAmps / self.C_CLAMP_AMP_PER_VOLT
            with self._deviceLock:
                sendTask = self._sendSquareWaveCurrent(wave_freq, samplesPerSec, 0.5, amplitude, recTime)
                if hasattr(sendTask, 'start'):
                    sendTask.start()
                data = self._readAnalogInput(samplesPerSec, recTime)
                if hasattr(sendTask, 'stop'):
                    sendTask.stop()
                if hasattr(sendTask, 'close'):
                    sendTask.close()
            respData1 = data[1] / self.C_CLAMP_VOLT_PER_VOLT
            readData1 = data[0]

            # Combine the two phases of data
            respData = np.concatenate((respData0, respData1))
            readData = np.concatenate((readData0, readData1))
            triggeredSamples = respData.shape[0]
            timeData = np.linspace(0, triggeredSamples / samplesPerSec, triggeredSamples, dtype=float)

            self.sleep(0.5)

            if self.current_protocol_data is None:
                self.current_protocol_data = [[timeData, respData, readData]]
            else:
                self.current_protocol_data.append([timeData, respData, readData])

        self.isRunningProtocol = False
        return self.current_protocol_data, self.pulses, self.pulseRange

    def getDataFromHoldingProtocol(self):
        """
        Measures holding (baseline) currents to determine spontaneous activity.
        """
        self.isRunningProtocol = True
        self.holding_protocol_data = None
        with self._deviceLock:
            data = self._readAnalogInput(50000, 1)
        respData = data[1]
        readData = data[0]
        triggeredSamples = respData.shape[0]
        timeData = np.linspace(0, triggeredSamples / 50000, triggeredSamples, dtype=float)
        self.isRunningProtocol = False
        self.holding_protocol_data = np.array([timeData, respData, readData])
        return self.holding_protocol_data

    def getDataFromVoltageProtocol(self):
        """
        Sends a square wave to determine membrane properties (e.g. time constant, resistance, capacitance).
        Retries up to 5 times if an invalid (zero) capacitance is obtained.
        """
        self.voltage_protocol_data, self.voltage_command_data = None, None  # clear data
        max_attempts = 5
        attempts = 0
        try:
            self.isRunningProtocol = True
            while attempts < max_attempts:
                attempts += 1
                result = self.getDataFromSquareWave(wave_freq=40, samplesPerSec=100000, dutyCycle=0.5, amplitude=0.5, recordingTime=0.025)
                if result is None:
                    continue
                (self.voltage_protocol_data, self.voltage_command_data,
                 self.voltageTotalResistance, self.voltageMembraneResistance,
                 self.voltageAccessResistance, self.voltageMembraneCapacitance) = result
                if self.voltageMembraneCapacitance != 0:
                    break
                else:
                    self.warning(f"Attempt {attempts}: Capacitance is zero, retrying...")
        except Exception as e:
            self.voltage_protocol_data, self.voltage_command_data = None, None
            self.error(f"Error in getDataFromVoltageProtocol: {e}")
        finally:
            self.isRunningProtocol = False
        return self.voltageMembraneCapacitance
<<<<<<< HEAD

    def getDataFromSquareWave(self, wave_freq, samplesPerSec: int, dutyCycle, amplitude, recordingTime) -> tuple:
        self.equalizer = False
        
        while not self.equalizer:
            self._deviceLock.acquire()
            sendTask = self._sendSquareWave(wave_freq, samplesPerSec, dutyCycle, amplitude, recordingTime)
            sendTask.start()
            data = self._readAnalogInput(samplesPerSec, recordingTime)
            sendTask.stop()
            sendTask.close()
            self._deviceLock.release()
            numSamples = int(samplesPerSec * recordingTime)

            if data is not None and data.shape[1] == numSamples:
                # logging.info(f"Data shape: {data.shape[1]}")
                try:
                    triggeredSamples = data.shape[1]
                    timeData = np.linspace(0, triggeredSamples / samplesPerSec, triggeredSamples, dtype=float)

                    # Gradient
                    gradientData = np.gradient(data[0], timeData)
                    max_index = np.argmax(gradientData)
                    min_index = np.argmin(gradientData[max_index:])
                    max_grad = np.max(gradientData)
                    min_grad = np.min(gradientData[max_index:])
                    equalizer = abs(max_grad) - abs(min_grad)
                    
                    if abs(max_grad) - abs(min_grad) < 1000:
                        self.equalizer = True
                        # logging.error(f"gradients equal: {equalizer}")
                    else:
                        self.equalizer = False
                        # logging.warning(f"gradients not equal: {equalizer}")
                        # logging.info(f"Max grad value: {gradientData[max_index]}, Max value: {data[0][max_index]}, Max index: {max_index}")
                        # logging.info(f"Min grad value: {gradientData[min_index]}, Max value: {data[0][min_index]}, Min index: {min_index}")

                except Exception as e:
                    # logging.error(f"Error in getDataFromSquareWave: {e}")
                    # logging.info(f"Data shape: {data.shape[1]}")
                    return None, None, None, None, None, None

        if self.equalizer:
            try:
                self.equalizer = False
                min_index = np.argmin(gradientData[max_index:]) + max_index

                left_bound = 100
                right_bound = 300
                respData = data[1]
                readData = data[0]

                respData = data[1][max_index - left_bound:min_index + right_bound]
                readData = data[0][max_index - left_bound:min_index + right_bound]
                timeData = timeData[max_index - left_bound:min_index + right_bound]
                timeData = timeData - timeData[0]

                readData = readData * self.V_CLAMP_VOLT_PER_VOLT
                respData = respData * self.V_CLAMP_VOLT_PER_AMP

                self.latestAccessResistance = 0
                self.latestMembraneResistance = 0
                self.latestMembraneCapacitance = 0
                if self.cellMode:
                    self.latestAccessResistance, self.latestMembraneResistance, self.latestMembraneCapacitance = self._getParamsfromCurrent(readData, respData, timeData, amplitude * self.V_CLAMP_VOLT_PER_VOLT)

                self.totalResistance = 0
                if self.cellMode and self.latestAccessResistance is not None and self.latestMembraneResistance is not None:
                    self.totalResistance = self.latestAccessResistance + self.latestMembraneResistance
                else:
                    self.totalResistance = self._getResistancefromCurrent(respData, amplitude * self.V_CLAMP_VOLT_PER_VOLT)
                    self.totalResistance *= 1e-6  # to have it in MOhms

                return np.array([timeData, respData]), np.array([timeData, readData]), self.totalResistance, self.latestMembraneResistance, self.latestAccessResistance, self.latestMembraneCapacitance
            except Exception as e:
                # logging.error(f"Error in getDataFromSquareWave: {e}")
                # logging.info(f"resistance: {self.totalResistance}, membrane resistance: {self.latestMembraneResistance}, membrane capacitance: {self.latestMembraneCapacitance}")
                
                return None, None, None, None, None, None
   
    def capacitance(self):
        return self.latestMembraneCapacitance
=======
    
    def capacitance(self):
        """
        Returns the latest membrane capacitance measurement.
        If no measurement is available, returns None.
        """
        return self.latestMembraneCapacitance

>>>>>>> 552014f0
    def resistance(self):
        """
        Returns the latest total resistance measurement.
        If no measurement is available, returns None.
        """
        return self.totalResistance
    
    def accessResistance(self):
        """
        Returns the latest access resistance measurement.
        If no measurement is available, returns None.
        """
        return self.latestAccessResistance

    # --------------------------
    # COMMON CALCULATION METHODS
    # --------------------------
    def _getResistancefromCurrent(self, data, cmdVoltage) -> float | None:
        try:
            mean = np.mean(data)
            lowAvg = np.mean(data[data < mean])
            highAvg = np.mean(data[data > mean])
            resistance = cmdVoltage / (highAvg - lowAvg)
            return resistance
        except Exception as e:
            return None

    def filter_data(self, T_ms, X_mV, Y_pA):
        """
        Process the acquired data to extract the relevant segment for curve-fitting,
        using NumPy arrays instead of a pandas DataFrame.
        
        Parameters:
          T_ms: np.array of time in milliseconds (shifted so first element is 0)
          X_mV: np.array of command voltages in millivolts
          Y_pA: np.array of responses in picoamps
          
        Returns:
          sub_data: portion of Y_pA between the peak and negative peak indices
          sub_time: corresponding time points from T_ms
          sub_command: corresponding X_mV values
          plot_params: list of [peak_time, peak_current_index, negative_peak_time, negative_peak_index]
          mean_pre_peak: mean of Y_pA from start until the positive peak in dX/dT
          mean_post_peak: mean of Y_pA from the first near-zero gradient point to the negative peak
        """
        # Compute gradient of the command signal
        X_dT = np.gradient(X_mV, T_ms)
        positive_peak_index = np.argmax(X_dT)
        negative_peak_index = np.argmin(X_dT)
        peak_current_index = np.argmax(Y_pA)
        peak_time = T_ms[peak_current_index]
        negative_peak_time = T_ms[negative_peak_index]
        pre_peak_current = Y_pA[:positive_peak_index+1]
        sub_data = Y_pA[peak_current_index:negative_peak_index+1]
        sub_time = T_ms[peak_current_index:negative_peak_index+1]
        sub_command = X_mV[peak_current_index:negative_peak_index+1]
        mean_pre_peak = pre_peak_current.mean()
        sub_gradient = np.gradient(sub_data, sub_time)
        close_to_zero_index = np.where(np.isclose(sub_gradient, 0, atol=1e-2))[0]
        zero_gradient_time = None
        if close_to_zero_index.size > 0:
            zero_gradient_index = close_to_zero_index[0]
            zero_gradient_time = sub_time[zero_gradient_index]
        if zero_gradient_time is not None:
            mask = (T_ms >= zero_gradient_time) & (T_ms <= T_ms[negative_peak_index])
            mean_post_peak = Y_pA[mask].mean() if np.any(mask) else None
        else:
            mean_post_peak = None
        plot_params = [peak_time, peak_current_index, negative_peak_time, negative_peak_index]
        return sub_data, sub_time, sub_command, plot_params, mean_pre_peak, mean_post_peak

    def monoExp(self, x, m, t, b):
        return m * np.exp(-t * x) + b

    def optimizer(self, fit_data, I_peak_pA, I_peak_time, I_ss):
        """
        Fit the mono-exponential decay model using NumPy arrays.
        
        Parameters:
          fit_data: dict with keys 'T_ms', 'X_mV', 'Y_pA' (all numpy arrays)
          I_peak_pA: Peak current (pA) to help seed the fit
          I_peak_time: Time corresponding to the peak current (ms)
          I_ss: Steady-state current (pA)
          
        Returns:
          m, t, b: Fitted parameters of the model: m * exp(-t*x) + b
        """
        xdata = fit_data['T_ms']
        ydata = fit_data['Y_pA']
        p0 = [I_peak_pA, I_peak_time, I_ss]

        def residuals(params, x, y):
            return self.monoExp(x, *params) - y

        def jac(params, x, y):
            m, t, b = params
            exp_val = np.exp(-t * x)
            J0 = exp_val                   # d/dm
            J1 = -m * x * exp_val          # d/dt
            J2 = np.ones_like(x)           # d/db
            return np.vstack((J0, J1, J2)).T

        res = scipy.optimize.least_squares(
            residuals, p0, jac=jac, args=(xdata, ydata), max_nfev=1000000
        )
        if res.success:
            m, t, b = res.x
            return m, t, b
        else:
            return None, None, None

    def _getParamsfromCurrent(self, readData, respData, timeData, amplitude) -> tuple:
        """
        Calculate access resistance, membrane resistance, and membrane capacitance
        from the response of a voltage protocol using NumPy arrays instead of pandas.
        """
        R_a_MOhms, R_m_MOhms, C_m_pF = None, None, None
        if len(readData) and len(respData) and len(timeData):
            try:
                # Shift time to start at zero and convert units:
                T = timeData - timeData[0]           # seconds (shifted)
                T_ms = T * 1000                      # convert to milliseconds
                X_mV = readData * 1000               # volts -> millivolts
                Y_pA = respData * 1e12               # amps -> picoamps

                # Use the numpy-based filter_data function.
                filtered_data, filtered_time, filtered_command, plot_params, I_prev_pA, I_post_pA = \
                    self.filter_data(T_ms, X_mV, Y_pA)
                self.holding_current = I_prev_pA
                peak_time, peak_index, negative_peak_time, negative_peak_index = plot_params
                if peak_index + 1 < len(Y_pA):
                    I_peak_pA = Y_pA[peak_index + 1]
                    I_peak_time = T_ms[peak_index + 1]
                else:
                    I_peak_pA = Y_pA[peak_index]
                    I_peak_time = T_ms[peak_index]
                # Prepare the data for curve fitting. Time axis zeroed.
                fit_data = {
                    'T_ms': filtered_time - filtered_time[0],
                    'X_mV': filtered_command,
                    'Y_pA': filtered_data
                }
                mean_voltage = filtered_command.mean()
                m, t, b = self.optimizer(fit_data, I_peak_pA, I_peak_time, I_post_pA) # feed in previous initial conditions if exists
                if m is not None and t is not None and b is not None:
                    tau = 1 / t
                    R_a_MOhms, R_m_MOhms, C_m_pF = self.calc_param(tau, mean_voltage, I_peak_pA, I_prev_pA, I_post_pA)
            except Exception as e:
                return None, None, None
        else:
            return 0, 0, 0
        return R_a_MOhms, R_m_MOhms, C_m_pF

    def calc_param(self, tau, mean_voltage, I_peak, I_prev, I_ss):
        """
        Calculate access resistance (R_a), membrane resistance (R_m) and membrane capacitance (C_m)
        from the measured currents.
        """
        I_d = I_peak - I_prev   # in pA
        I_dss = I_ss - I_prev   # in pA
        R_a_MOhms = ((mean_voltage * 1e-3) / (I_d * 1e-12)) * 1e-6
        R_m_MOhms = (((mean_voltage * 1e-3) - R_a_MOhms * 1e6 * I_dss * 1e-12) / (I_dss * 1e-12)) * 1e-6
        C_m_pF = (tau * 1e-3) / (1 / (1 / (R_a_MOhms * 1e6) + 1 / (R_m_MOhms * 1e6))) * 1e12
        return R_a_MOhms, R_m_MOhms, C_m_pF

# ========================================================
#  NI-DAQ Subclass
# ========================================================
class NiDAQ(DAQ):
    C_CLAMP_AMP_PER_VOLT = 400 * 1e-12  # 400 pA per V (DAQ output)
    C_CLAMP_VOLT_PER_VOLT = (10 * 1e-3) / (1e-3)  # 10 mV per V (DAQ input)
    V_CLAMP_VOLT_PER_VOLT = (20 * 1e-3)  # 20 mV per V (DAQ output)
    V_CLAMP_VOLT_PER_AMP = (2 * 1e-9)   # 2 mV per pA (DAQ input)

    def __init__(self, readDev, readChannel, cmdDev, cmdChannel, respDev, respChannel):
        super().__init__()
        self.readDev = readDev
        self.cmdDev = cmdDev
        self.respDev = respDev
        self.readChannel = readChannel
        self.cmdChannel = cmdChannel
        self.respChannel = respChannel
        self.latestAccessResistance = None
        self.totalResistance = None
        self.latestMembraneResistance = None
        self.latestMembraneCapacitance = None
        self.cellMode = False
        self.info(f'Using {self.readDev}/{self.readChannel} for reading; '
                  f'{self.cmdDev}/{self.cmdChannel} for command; '
                  f'and {self.respDev}/{self.respChannel} for response.')
        # Initialize the DAQ device and set up channels, start the acquisition thread
        self.start_acquisition(wave_freq=40, samplesPerSec=100000, dutyCycle=0.5,
                                amplitude=0.5, recordingTime=0.025, interval=None)

    def _readAnalogInput(self, samplesPerSec, recordingTime):
        numSamples = int(samplesPerSec * recordingTime)
        with nidaqmx.Task() as task:
            task.ai_channels.add_ai_voltage_chan(
                f'{self.readDev}/{self.readChannel}',
                max_val=10, min_val=0,
                terminal_config=nidaqmx.constants.TerminalConfiguration.DIFF
            )
            task.ai_channels.add_ai_voltage_chan(
                f'{self.respDev}/{self.respChannel}',
                max_val=10, min_val=0,
                terminal_config=nidaqmx.constants.TerminalConfiguration.DIFF
            )
            task.timing.cfg_samp_clk_timing(
                samplesPerSec,
                sample_mode=nidaqmx.constants.AcquisitionType.FINITE,
                samps_per_chan=numSamples
            )
            data = task.read(number_of_samples_per_channel=numSamples, timeout=10)
            data = np.array(data, dtype=float)
            task.stop()
        if data is None or np.where(data == None)[0].size > 0:
            data = np.zeros((2, numSamples))
        return data

    def _sendSquareWave(self, wave_freq, samplesPerSec, dutyCycle, amplitude, recordingTime):
        task = nidaqmx.Task()
        task.ao_channels.add_ao_voltage_chan(f'{self.cmdDev}/{self.cmdChannel}')
        task.timing.cfg_samp_clk_timing(
            samplesPerSec,
            sample_mode=nidaqmx.constants.AcquisitionType.CONTINUOUS
        )
        numSamples = int(samplesPerSec * recordingTime)
        data = np.zeros(numSamples)
        period = int(samplesPerSec / wave_freq)
        onTime = int(period * dutyCycle)
        for i in range(0, numSamples, period):
            data[i:i + onTime] = amplitude
            data[i + onTime:i + period] = 0
        task.write(data)
        return task
    
    def _sendSquareWaveCurrent(self, wave_freq, samplesPerSec, dutyCycle, amplitude, recordingTime):
        task = nidaqmx.Task()
        task.ao_channels.add_ao_voltage_chan(f'{self.cmdDev}/{self.cmdChannel}')
        task.timing.cfg_samp_clk_timing(samplesPerSec, sample_mode=nidaqmx.constants.AcquisitionType.CONTINUOUS)
        
        # create a wave_freq Hz square wave
        data = np.zeros(int(samplesPerSec * recordingTime))
            
        period = int(1 / wave_freq * samplesPerSec)
        onTime = int(period * dutyCycle)

        wavesPerSec = samplesPerSec // period

        data[:wavesPerSec*period:onTime] = 0
        data[onTime:wavesPerSec*period] = amplitude

        task.write(data)
        
        return task
# ========================================================
#  ArduinoDAQ Subclass
# ========================================================
class ArduinoDAQ(DAQ):
    C_CLAMP_AMP_PER_VOLT = 400 * 1e-12  # 400 pA per V (DAQ output)
    C_CLAMP_VOLT_PER_VOLT = (10 * 1e-3) / (1e-3)  # 10 mV per V (DAQ input)
    V_CLAMP_VOLT_PER_VOLT = (20 * 1e-3)  # 20 mV per V (DAQ output)
    V_CLAMP_VOLT_PER_AMP = (2 * 1e-9)   # 2 V per A (DAQ input)

    def __init__(self, DAQSerial=None):
        if DAQSerial is not None and isinstance(DAQSerial, serial.Serial):
            self.DAQSerial = DAQSerial
            self.info(f"ArduinoDAQ initialized with serial port: {self.DAQSerial.port} at {self.DAQSerial.baudrate} baud.")
        else:
            self.DAQSerial = None
            self.error("DAQSerial must be an instance of serial.Serial and already opened.")
            raise ValueError("DAQSerial must be an instance of serial.Serial and already opened.")
        super().__init__()
        self.info(f'Using {self.DAQSerial.port} for reading and writing.')

    def _readAnalogInput(self, samplesPerSec, recordingTime):
        if self.DAQSerial is None:
            self.error("Serial port not initialized.")
            raise RuntimeError("Serial port not initialized.")
        numSamplesExpected = int(recordingTime * samplesPerSec)
        collecting_data = False
        command_vals = []
        response_vals = []
        ADC_scale = 3.3 / 4096  # ADC scaling factor

        while True:
            if self.DAQSerial.in_waiting > 0:
                line = self.DAQSerial.readline().decode('utf-8').strip()
                if line == "start":
                    collecting_data = True
                elif line == "end":
                    break
                elif collecting_data:
                    values = line.split(',')
                    if len(values) == 2:
                        cmd_val, resp_val = values
                        command_vals.append(float(cmd_val) * ADC_scale)
                        response_vals.append(float(resp_val) * ADC_scale)
                    else:
                        self.error(f"Unexpected data format: {line}")

        readData = np.array(command_vals, dtype=float)
        respData = np.array(response_vals, dtype=float)
        return np.array([readData, respData])

    def _sendSquareWave(self, wave_freq, samplesPerSec, dutyCycle, amplitude, recordingTime):
        scaling = 1024  # 10-bit DAC scaling
        if self.DAQSerial is None:
            self.error("Serial port not initialized.")
            raise RuntimeError("Serial port not initialized.")

        signalDurationMicros = int(recordingTime * 1e6)  # Duration in microseconds
        waveFrequencyMicros = int(1e6 / wave_freq)  # Period in microseconds
        waveAmplitude = int(amplitude * scaling)  # Scale amplitude
        sampleIntervalMicros = int(1e6 / samplesPerSec)  # Sampling interval
        dutyCyclePercent = int(dutyCycle * 100)
        command_str = f"a {signalDurationMicros} {waveFrequencyMicros} {waveAmplitude} {sampleIntervalMicros} {dutyCyclePercent}\n"
        self.DAQSerial.reset_input_buffer()
        self.DAQSerial.reset_output_buffer()
        self.DAQSerial.write(command_str.encode())
        # For Arduino, we do not return a task object; simply return None.
        return None

# ========================================================
#  FakeDAQ Subclass 
# ========================================================
class FakeDAQ(DAQ):
    def __init__(self):
        super().__init__()
        self.totalResistance = 6 * 10 ** 6  # Set a baseline fake resistance

    def resistance(self):
        return self.totalResistance + np.random.normal(0, 0.1 * 10 ** 6)

    def getDataFromVoltageProtocol(self):
        """
        For the fake DAQ, simply return a fake square wave response.
        """
        self.isRunningProtocol = True
        self.voltage_protocol_data = None
        # Use a fake square wave generator
        result = self.getDataFromSquareWave(20, 50000, 0.5, 0.5, 0.03)
        self.isRunningProtocol = False
        return self.voltage_protocol_data

    def getDataFromSquareWave(self, wave_freq, samplesPerSec, dutyCycle, amplitude, recordingTime):
        with self._deviceLock:
            numSamples = int(samplesPerSec * recordingTime)
            data = np.zeros(numSamples)
            onTime = int((1 / wave_freq) * dutyCycle * samplesPerSec)
            period = int(1 / wave_freq * samplesPerSec)
            waves = samplesPerSec // period
            for i in range(waves):
                start = i * period
                data[start:start + onTime] = amplitude
        timeData = np.linspace(0, recordingTime, numSamples, dtype=float)
        # Fake both channels as the same data for simplicity.
        data_arr = np.array([timeData, data])
        fake_resistance = 20
        fake_capacitance = 20
        total_resistance = fake_resistance * 2
        return data_arr, data_arr, fake_resistance, total_resistance, fake_resistance, fake_capacitance<|MERGE_RESOLUTION|>--- conflicted
+++ resolved
@@ -460,90 +460,6 @@
         finally:
             self.isRunningProtocol = False
         return self.voltageMembraneCapacitance
-<<<<<<< HEAD
-
-    def getDataFromSquareWave(self, wave_freq, samplesPerSec: int, dutyCycle, amplitude, recordingTime) -> tuple:
-        self.equalizer = False
-        
-        while not self.equalizer:
-            self._deviceLock.acquire()
-            sendTask = self._sendSquareWave(wave_freq, samplesPerSec, dutyCycle, amplitude, recordingTime)
-            sendTask.start()
-            data = self._readAnalogInput(samplesPerSec, recordingTime)
-            sendTask.stop()
-            sendTask.close()
-            self._deviceLock.release()
-            numSamples = int(samplesPerSec * recordingTime)
-
-            if data is not None and data.shape[1] == numSamples:
-                # logging.info(f"Data shape: {data.shape[1]}")
-                try:
-                    triggeredSamples = data.shape[1]
-                    timeData = np.linspace(0, triggeredSamples / samplesPerSec, triggeredSamples, dtype=float)
-
-                    # Gradient
-                    gradientData = np.gradient(data[0], timeData)
-                    max_index = np.argmax(gradientData)
-                    min_index = np.argmin(gradientData[max_index:])
-                    max_grad = np.max(gradientData)
-                    min_grad = np.min(gradientData[max_index:])
-                    equalizer = abs(max_grad) - abs(min_grad)
-                    
-                    if abs(max_grad) - abs(min_grad) < 1000:
-                        self.equalizer = True
-                        # logging.error(f"gradients equal: {equalizer}")
-                    else:
-                        self.equalizer = False
-                        # logging.warning(f"gradients not equal: {equalizer}")
-                        # logging.info(f"Max grad value: {gradientData[max_index]}, Max value: {data[0][max_index]}, Max index: {max_index}")
-                        # logging.info(f"Min grad value: {gradientData[min_index]}, Max value: {data[0][min_index]}, Min index: {min_index}")
-
-                except Exception as e:
-                    # logging.error(f"Error in getDataFromSquareWave: {e}")
-                    # logging.info(f"Data shape: {data.shape[1]}")
-                    return None, None, None, None, None, None
-
-        if self.equalizer:
-            try:
-                self.equalizer = False
-                min_index = np.argmin(gradientData[max_index:]) + max_index
-
-                left_bound = 100
-                right_bound = 300
-                respData = data[1]
-                readData = data[0]
-
-                respData = data[1][max_index - left_bound:min_index + right_bound]
-                readData = data[0][max_index - left_bound:min_index + right_bound]
-                timeData = timeData[max_index - left_bound:min_index + right_bound]
-                timeData = timeData - timeData[0]
-
-                readData = readData * self.V_CLAMP_VOLT_PER_VOLT
-                respData = respData * self.V_CLAMP_VOLT_PER_AMP
-
-                self.latestAccessResistance = 0
-                self.latestMembraneResistance = 0
-                self.latestMembraneCapacitance = 0
-                if self.cellMode:
-                    self.latestAccessResistance, self.latestMembraneResistance, self.latestMembraneCapacitance = self._getParamsfromCurrent(readData, respData, timeData, amplitude * self.V_CLAMP_VOLT_PER_VOLT)
-
-                self.totalResistance = 0
-                if self.cellMode and self.latestAccessResistance is not None and self.latestMembraneResistance is not None:
-                    self.totalResistance = self.latestAccessResistance + self.latestMembraneResistance
-                else:
-                    self.totalResistance = self._getResistancefromCurrent(respData, amplitude * self.V_CLAMP_VOLT_PER_VOLT)
-                    self.totalResistance *= 1e-6  # to have it in MOhms
-
-                return np.array([timeData, respData]), np.array([timeData, readData]), self.totalResistance, self.latestMembraneResistance, self.latestAccessResistance, self.latestMembraneCapacitance
-            except Exception as e:
-                # logging.error(f"Error in getDataFromSquareWave: {e}")
-                # logging.info(f"resistance: {self.totalResistance}, membrane resistance: {self.latestMembraneResistance}, membrane capacitance: {self.latestMembraneCapacitance}")
-                
-                return None, None, None, None, None, None
-   
-    def capacitance(self):
-        return self.latestMembraneCapacitance
-=======
     
     def capacitance(self):
         """
@@ -552,7 +468,6 @@
         """
         return self.latestMembraneCapacitance
 
->>>>>>> 552014f0
     def resistance(self):
         """
         Returns the latest total resistance measurement.
